[package]
name = "scouter-client"
version = { workspace = true }
edition = { workspace = true }
repository = { workspace = true }

authors = [
  "Steven Forrester <sjforrester32@gmail.com>"
]

license = "MIT"
description = "Client and server contract for scouter"

[dependencies]
chrono = { workspace = true }
reqwest = { workspace = true}
scouter-dispatch = { workspace = true }
scouter-drift = { workspace = true, default-features = false }
<<<<<<< HEAD
scouter-events = { workspace = true, features = ["kafka-vendored", "rabbitmq"], default-features = false }
=======
scouter-error = { workspace = true }
scouter-events = { workspace = true, features = ["kafka-vendored", "rabbitmq", "redis_events"], default-features = false }
>>>>>>> 55ffc987
scouter-observability = { workspace = true }
scouter-profile = { workspace = true }
scouter-settings = { workspace = true }
scouter-types = { workspace = true }
serde = { workspace = true, features = ["derive"] }
serde_json = { workspace = true }
serde_qs = { workspace = true }
tokio = { workspace = true }
ndarray = { workspace = true }
pyo3 = { workspace = true }
numpy = { workspace = true }
num-traits = { workspace = true }
ndarray-stats = { workspace = true }
thiserror = { workspace = true }
tracing = { workspace = true }


[profile.release]
lto = "fat"
codegen-units = 1
strip = true
<|MERGE_RESOLUTION|>--- conflicted
+++ resolved
@@ -16,12 +16,7 @@
 reqwest = { workspace = true}
 scouter-dispatch = { workspace = true }
 scouter-drift = { workspace = true, default-features = false }
-<<<<<<< HEAD
-scouter-events = { workspace = true, features = ["kafka-vendored", "rabbitmq"], default-features = false }
-=======
-scouter-error = { workspace = true }
 scouter-events = { workspace = true, features = ["kafka-vendored", "rabbitmq", "redis_events"], default-features = false }
->>>>>>> 55ffc987
 scouter-observability = { workspace = true }
 scouter-profile = { workspace = true }
 scouter-settings = { workspace = true }
