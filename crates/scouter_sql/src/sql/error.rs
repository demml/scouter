--- conflicted
+++ resolved
@@ -34,10 +34,7 @@
 
     #[error("Empty batch of records")]
     EmptyBatchError,
-<<<<<<< HEAD
-=======
 
     #[error("Record batch type is not supported")]
     UnsupportedBatchTypeError,
->>>>>>> 99064450
 }