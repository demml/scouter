--- conflicted
+++ resolved
@@ -1308,15 +1308,9 @@
 
     #[tokio::test]
     async fn test_postgres_bin_proportions() {
-<<<<<<< HEAD
         let client = db_client().await;
 
-        let timestamp = chrono::Utc::now().naive_utc();
-=======
-        let client = PostgresClient::new(None, None).await.unwrap();
-        cleanup(&client.pool).await;
         let timestamp = Utc::now();
->>>>>>> 61b69fa8
 
         for feature in 0..3 {
             for bin in 0..=5 {
@@ -1328,12 +1322,7 @@
                         version: "test".to_string(),
                         feature: format!("feature{}", feature),
                         bin_id: bin,
-<<<<<<< HEAD
                         bin_count: rand::rng().random_range(0..10),
-                        record_type: RecordType::Psi,
-=======
-                        bin_count: rand::thread_rng().gen_range(0..10),
->>>>>>> 61b69fa8
                     };
 
                     client.insert_bin_counts(&record).await.unwrap();
@@ -1381,15 +1370,9 @@
 
     #[tokio::test]
     async fn test_postgres_cru_custom_metric() {
-<<<<<<< HEAD
         let client = db_client().await;
 
-        let timestamp = chrono::Utc::now().naive_utc();
-=======
-        let client = PostgresClient::new(None, None).await.unwrap();
-        cleanup(&client.pool).await;
         let timestamp = Utc::now();
->>>>>>> 61b69fa8
 
         for i in 0..2 {
             for _ in 0..25 {
@@ -1399,12 +1382,7 @@
                     space: "test".to_string(),
                     version: "test".to_string(),
                     metric: format!("metric{}", i),
-<<<<<<< HEAD
                     value: rand::rng().random_range(0..10) as f64,
-                    record_type: RecordType::Custom,
-=======
-                    value: rand::thread_rng().gen_range(0..10) as f64,
->>>>>>> 61b69fa8
                 };
 
                 let result = client.insert_custom_metric_value(&record).await.unwrap();
@@ -1419,12 +1397,7 @@
             space: "test".to_string(),
             version: "test".to_string(),
             metric: "metric3".to_string(),
-<<<<<<< HEAD
             value: rand::rng().random_range(0..10) as f64,
-            record_type: RecordType::Custom,
-=======
-            value: rand::thread_rng().gen_range(0..10) as f64,
->>>>>>> 61b69fa8
         };
 
         let result = client.insert_custom_metric_value(&record).await.unwrap();
