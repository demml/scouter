use pyo3::exceptions::PyRuntimeError;
use pyo3::PyErr;
use thiserror::Error;

#[derive(Error, Debug)]
pub enum UtilError {
    #[error("Failed to get parent path")]
    GetParentPathError,

    #[error("Failed to create directory")]
    CreateDirectoryError,

    #[error("Failed to read to create path")]
    CreatePathError,

    #[error(transparent)]
    IoError(#[from] std::io::Error),

    #[error(transparent)]
    SerdeJsonError(#[from] serde_json::Error),
}

impl From<UtilError> for PyErr {
    fn from(err: UtilError) -> PyErr {
        let msg = err.to_string();
        PyRuntimeError::new_err(msg)
    }
}

#[derive(Error, Debug)]
pub enum TypeError {
    #[error("Start time must be before end time")]
    StartTimeError,

    #[error("Invalid schedule")]
    InvalidScheduleError,

    #[error("Invalid PSI threshold configuration")]
    InvalidPsiThresholdError,

    #[error("Invalid alert dispatch configuration")]
    InvalidDispatchConfigError,

    #[error("Missing space argument")]
    MissingSpaceError,

    #[error("Missing name argument")]
    MissingNameError,

    #[error("Missing version argument")]
    MissingVersionError,

    #[error("Missing alert_config argument")]
    MissingAlertConfigError,

    #[error("No metrics found")]
    NoMetricsError,

    #[error(transparent)]
    SerdeJsonError(#[from] serde_json::Error),

    #[error("Invalid number")]
    InvalidNumberError,

    #[error("Root must be an object")]
    RootMustBeObject,

    #[error("Unsupported type: {0}")]
    UnsupportedTypeError(String),

    #[error("Failed to downcast Python object: {0}")]
    DowncastError(String),

    #[error("Invalid data type")]
    InvalidDataType,

    #[error("Missing value for string feature")]
    MissingStringValueError,

    #[error("{0}")]
    PyError(String),

    #[error(
<<<<<<< HEAD
        "Invalid prompt response type. Expect Score as the output type for the LLMMetric prompt"
    )]
    InvalidResponseType,
=======
        "Unsupported feature type. Supported types are float, integer and string. Received: {0}"
    )]
    UnsupportedFeatureTypeError(String),

    #[error("Unsupported features type. Features must be a list of Feature instances or a dictionary of key value pairs. Received: {0}")]
    UnsupportedFeaturesTypeError(String),

    #[error("Unsupported metrics type. Metrics must be a list of Metric instances or a dictionary of key value pairs. Received: {0}")]
    UnsupportedMetricsTypeError(String),
>>>>>>> 99064450
}

impl<'a> From<pyo3::DowncastError<'a, 'a>> for TypeError {
    fn from(err: pyo3::DowncastError) -> Self {
        TypeError::DowncastError(err.to_string())
    }
}

impl From<TypeError> for PyErr {
    fn from(err: TypeError) -> PyErr {
        let msg = err.to_string();
        PyRuntimeError::new_err(msg)
    }
}

impl From<PyErr> for TypeError {
    fn from(err: PyErr) -> TypeError {
        TypeError::PyError(err.to_string())
    }
}

#[derive(Error, Debug)]
pub enum ContractError {
    #[error(transparent)]
    TypeError(#[from] TypeError),

    #[error("{0}")]
    PyError(String),
}

impl From<ContractError> for PyErr {
    fn from(err: ContractError) -> PyErr {
        let msg = err.to_string();
        PyRuntimeError::new_err(msg)
    }
}

impl From<PyErr> for ContractError {
    fn from(err: PyErr) -> ContractError {
        ContractError::PyError(err.to_string())
    }
}

#[derive(Error, Debug)]
pub enum RecordError {
    #[error("Unable to extract record into any known ServerRecord variant")]
    ExtractionError,

    #[error("No server records found")]
    EmptyServerRecordsError,

    #[error(transparent)]
    SerdeJsonError(#[from] serde_json::Error),

    #[error("Unexpected record type")]
    InvalidDriftTypeError,

    #[error("{0}")]
    PyError(String),
}

impl From<RecordError> for PyErr {
    fn from(err: RecordError) -> PyErr {
        let msg = err.to_string();
        PyRuntimeError::new_err(msg)
    }
}

impl From<PyErr> for RecordError {
    fn from(err: PyErr) -> RecordError {
        RecordError::PyError(err.to_string())
    }
}

#[derive(Error, Debug)]
pub enum ProfileError {
    #[error(transparent)]
    SerdeJsonError(#[from] serde_json::Error),

    #[error("Features and array are not the same length")]
    FeatureArrayLengthError,

    #[error("Unexpected record type")]
    InvalidDriftTypeError,

    #[error(transparent)]
    UtilError(#[from] UtilError),

    #[error(transparent)]
    TypeError(#[from] TypeError),

    #[error(transparent)]
    IoError(#[from] std::io::Error),

    #[error("Missing sample argument")]
    MissingSampleError,

    #[error("Missing sample size argument")]
    MissingSampleSizeError,

    #[error("Custom alert thresholds have not been set")]
    CustomThresholdNotSetError,

    #[error("Custom alert threshold not found")]
    CustomAlertThresholdNotFound,

    #[error("{0}")]
    PyError(String),

    #[error("Missing evaluation workflow")]
    MissingWorkflowError,

    #[error("Invalid argument for workflow. Argument must be a Workflow object")]
    InvalidWorkflowType,

    #[error(transparent)]
    AgentError(#[from] potato_head::AgentError),

    #[error(transparent)]
    WorkflowError(#[from] potato_head::WorkflowError),

    #[error("Invalid metric name found: {0}")]
    InvalidMetricNameError(String),

    #[error("No metrics provided for workflow validation")]
    EmptyMetricsList,

    #[error("LLM Metric prompts must contain one of (or both) input and output bound parameters")]
    MissingPromptParametersError(String),

    #[error(
        "Missing prompt in LLM Metric. If providing a list of metrics, prompt must be present"
    )]
    MissingPromptError(String),

    #[error("No tasks found in the workflow when validating: {0}")]
    NoTasksFoundError(String),

    #[error(
        "Invalid prompt response type. Expected Score as the output type for the LLMMetric prompt. Id: {0}"
    )]
    InvalidResponseType(String),

    #[error("No metrics found for the output task: {0}")]
    MetricNotFoundForOutputTask(String),
}

impl From<ProfileError> for PyErr {
    fn from(err: ProfileError) -> PyErr {
        let msg = err.to_string();
        PyRuntimeError::new_err(msg)
    }
}

impl From<PyErr> for ProfileError {
    fn from(err: PyErr) -> ProfileError {
        ProfileError::PyError(err.to_string())
    }
}<|MERGE_RESOLUTION|>--- conflicted
+++ resolved
@@ -81,21 +81,15 @@
     PyError(String),
 
     #[error(
-<<<<<<< HEAD
         "Invalid prompt response type. Expect Score as the output type for the LLMMetric prompt"
     )]
     InvalidResponseType,
-=======
-        "Unsupported feature type. Supported types are float, integer and string. Received: {0}"
-    )]
-    UnsupportedFeatureTypeError(String),
 
     #[error("Unsupported features type. Features must be a list of Feature instances or a dictionary of key value pairs. Received: {0}")]
     UnsupportedFeaturesTypeError(String),
 
     #[error("Unsupported metrics type. Metrics must be a list of Metric instances or a dictionary of key value pairs. Received: {0}")]
     UnsupportedMetricsTypeError(String),
->>>>>>> 99064450
 }
 
 impl<'a> From<pyo3::DowncastError<'a, 'a>> for TypeError {
