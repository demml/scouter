--- conflicted
+++ resolved
@@ -402,7 +402,6 @@
         self.records.len()
     }
 
-<<<<<<< HEAD
     pub fn unique_dates(&self) -> Result<Vec<DateTime<Utc>>, ScouterError> {
         let mut dates = HashSet::new();
         let record_type = self.record_type().unwrap_or(RecordType::Spc);
@@ -433,13 +432,12 @@
         let dates: Vec<DateTime<Utc>> = dates.into_iter().collect();
 
         Ok(dates)
-=======
+    }
     pub fn space(&self) -> String {
         match self.records.first() {
             Some(record) => record.space(),
             None => "__missing__".to_string(),
         }
->>>>>>> a6883dd6
     }
 }
 
