use crate::custom::CustomDriftProfile;
use crate::psi::PsiDriftProfile;
use crate::spc::SpcDriftProfile;
use crate::util::ProfileBaseArgs;
use crate::{AlertDispatchConfig, ProfileArgs};
use crate::{FileName, ProfileFuncs};
use pyo3::prelude::*;
use pyo3::IntoPyObjectExt;
use scouter_error::{PyScouterError, ScouterError};
use serde::{Deserialize, Serialize};
use std::fmt::Display;
use std::path::PathBuf;
use std::str::FromStr;
use strum_macros::EnumIter;

#[pyclass(eq)]
<<<<<<< HEAD
#[derive(EnumIter, Debug, PartialEq, Serialize, Deserialize, Clone, Default)]
=======
#[derive(Debug, PartialEq, Serialize, Deserialize, Clone, Default, Eq, Hash)]
>>>>>>> a6883dd6
pub enum DriftType {
    #[default]
    Spc,
    Psi,
    Custom,
}

#[pymethods]
impl DriftType {
    #[staticmethod]
    pub fn from_value(value: &str) -> Option<DriftType> {
        match value.to_lowercase().as_str() {
            "spc" => Some(DriftType::Spc),
            "psi" => Some(DriftType::Psi),
            "custom" => Some(DriftType::Custom),
            _ => None,
        }
    }

    #[getter]
    pub fn to_string(&self) -> &str {
        match self {
            DriftType::Spc => "Spc",
            DriftType::Psi => "Psi",
            DriftType::Custom => "Custom",
        }
    }
}

impl FromStr for DriftType {
    type Err = ScouterError;

    fn from_str(value: &str) -> Result<Self, Self::Err> {
        match value.to_lowercase().as_str() {
            "spc" => Ok(DriftType::Spc),
            "psi" => Ok(DriftType::Psi),
            "custom" => Ok(DriftType::Custom),
            _ => Err(ScouterError::InvalidDriftTypeError(value.to_string())),
        }
    }
}

impl Display for DriftType {
    fn fmt(&self, f: &mut std::fmt::Formatter<'_>) -> std::fmt::Result {
        match self {
            DriftType::Spc => write!(f, "Spc"),
            DriftType::Psi => write!(f, "Psi"),
            DriftType::Custom => write!(f, "Custom"),
        }
    }
}

pub struct DriftArgs {
    pub name: String,
    pub space: String,
    pub version: String,
    pub dispatch_config: AlertDispatchConfig,
}

// Generic enum to be used on scouter server
#[pyclass]
#[derive(Debug, Clone, Serialize, Deserialize, PartialEq)]
pub enum DriftProfile {
    Spc(SpcDriftProfile),
    Psi(PsiDriftProfile),
    Custom(CustomDriftProfile),
}

#[pymethods]
impl DriftProfile {
    #[getter]
    pub fn profile<'py>(&self, py: Python<'py>) -> PyResult<Bound<'py, PyAny>> {
        match self {
            DriftProfile::Spc(profile) => profile
                .clone()
                .into_bound_py_any(py)
                .map_err(|e| PyScouterError::new_err(e.to_string())),
            DriftProfile::Psi(profile) => profile
                .clone()
                .into_bound_py_any(py)
                .map_err(|e| PyScouterError::new_err(e.to_string())),
            DriftProfile::Custom(profile) => profile
                .clone()
                .into_bound_py_any(py)
                .map_err(|e| PyScouterError::new_err(e.to_string())),
        }
    }
}

impl DriftProfile {
    /// Create a new DriftProfile from a DriftType and a profile string
    /// This function will map the drift type to the correct profile type to load
    ///
    /// # Arguments
    ///
    /// * `drift_type` - DriftType enum
    /// * `profile` - Profile string
    ///
    /// # Returns
    ///
    /// * `Result<Self>` - Result of DriftProfile
    pub fn from_str(drift_type: DriftType, profile: String) -> Result<Self, ScouterError> {
        match drift_type {
            DriftType::Spc => {
                let profile =
                    serde_json::from_str(&profile).map_err(|_| ScouterError::DeSerializeError)?;
                Ok(DriftProfile::Spc(profile))
            }
            DriftType::Psi => {
                let profile =
                    serde_json::from_str(&profile).map_err(|_| ScouterError::DeSerializeError)?;
                Ok(DriftProfile::Psi(profile))
            }
            DriftType::Custom => {
                let profile =
                    serde_json::from_str(&profile).map_err(|_| ScouterError::DeSerializeError)?;
                Ok(DriftProfile::Custom(profile))
            }
        }
    }

    /// Get the base arguments for a drift profile
    pub fn get_base_args(&self) -> ProfileArgs {
        match self {
            DriftProfile::Spc(profile) => profile.get_base_args(),
            DriftProfile::Psi(profile) => profile.get_base_args(),
            DriftProfile::Custom(profile) => profile.get_base_args(),
        }
    }

    pub fn to_value(&self) -> serde_json::Value {
        match self {
            DriftProfile::Spc(profile) => profile.to_value(),
            DriftProfile::Psi(profile) => profile.to_value(),
            DriftProfile::Custom(profile) => profile.to_value(),
        }
    }

    /// Create a new DriftProfile from a value (this is used by scouter-server)
    /// This function will map the drift type to the correct profile type to load
    ///
    /// # Arguments
    ///
    /// * `body` - Request body
    /// * `drift_type` - Drift type string
    ///
    pub fn from_value(body: serde_json::Value, drift_type: &str) -> Result<Self, ScouterError> {
        let drift_type = DriftType::from_str(drift_type)
            .map_err(|_| ScouterError::InvalidDriftTypeError(drift_type.to_string()))?;
        match drift_type {
            DriftType::Spc => {
                let profile =
                    serde_json::from_value(body).map_err(|_| ScouterError::DeSerializeError)?;
                Ok(DriftProfile::Spc(profile))
            }
            DriftType::Psi => {
                let profile =
                    serde_json::from_value(body).map_err(|_| ScouterError::DeSerializeError)?;
                Ok(DriftProfile::Psi(profile))
            }
            DriftType::Custom => {
                let profile =
                    serde_json::from_value(body).map_err(|_| ScouterError::DeSerializeError)?;
                Ok(DriftProfile::Custom(profile))
            }
        }
    }

    pub fn from_python(
        drift_type: DriftType,
        profile: &Bound<'_, PyAny>,
    ) -> Result<Self, ScouterError> {
        match drift_type {
            DriftType::Spc => {
                let profile = profile.extract::<SpcDriftProfile>()?;
                Ok(DriftProfile::Spc(profile))
            }
            DriftType::Psi => {
                let profile = profile.extract::<PsiDriftProfile>()?;
                Ok(DriftProfile::Psi(profile))
            }
            DriftType::Custom => {
                let profile = profile.extract::<CustomDriftProfile>()?;
                Ok(DriftProfile::Custom(profile))
            }
        }
    }

    pub fn get_spc_profile(&self) -> Result<&SpcDriftProfile, ScouterError> {
        match self {
            DriftProfile::Spc(profile) => Ok(profile),
            _ => Err(ScouterError::Error(
                "Invalid drift profile type".to_string(),
            )),
        }
    }

    pub fn get_psi_profile(&self) -> Result<&PsiDriftProfile, ScouterError> {
        match self {
            DriftProfile::Psi(profile) => Ok(profile),
            _ => Err(ScouterError::Error(
                "Invalid drift profile type".to_string(),
            )),
        }
    }

    pub fn drift_type(&self) -> DriftType {
        match self {
            DriftProfile::Spc(_) => DriftType::Spc,
            DriftProfile::Psi(_) => DriftType::Psi,
            DriftProfile::Custom(_) => DriftType::Custom,
        }
    }

    pub fn save_to_json(&self, path: Option<PathBuf>) -> Result<(), ScouterError> {
        ProfileFuncs::save_to_json(self, path, FileName::Profile.to_str())
    }

    pub fn load_from_json(path: PathBuf) -> Result<Self, ScouterError> {
        let file = std::fs::read_to_string(&path).map_err(|_| ScouterError::ReadError)?;
        serde_json::from_str(&file).map_err(|_| ScouterError::DeSerializeError)
    }
}

impl Default for DriftProfile {
    fn default() -> Self {
        DriftProfile::Spc(SpcDriftProfile::default())
    }
}

#[cfg(test)]
mod tests {
    use super::*;
    use tempfile::TempDir;

    #[test]
    fn test_drift_type_from_str_base() {
        assert_eq!(DriftType::from_str("SPC").unwrap(), DriftType::Spc);
        assert_eq!(DriftType::from_str("PSI").unwrap(), DriftType::Psi);
        assert_eq!(DriftType::from_str("CUSTOM").unwrap(), DriftType::Custom);
        assert!(DriftType::from_str("INVALID").is_err());
    }

    #[test]
    fn test_drift_type_value_base() {
        assert_eq!(DriftType::Spc.to_string(), "Spc");
        assert_eq!(DriftType::Psi.to_string(), "Psi");
        assert_eq!(DriftType::Custom.to_string(), "Custom");
    }

    #[test]
    fn test_drift_profile_enum() {
        let profile = DriftProfile::Spc(SpcDriftProfile::default());

        // save to temppath
        let temp_dir = TempDir::new().unwrap();
        let path = temp_dir.path().join("profile.json");

        profile.save_to_json(Some(path.clone())).unwrap();

        // assert path exists
        assert!(path.exists());

        // load from path
        let loaded_profile = DriftProfile::load_from_json(path).unwrap();

        // assert profile is the same
        assert_eq!(profile, loaded_profile);
    }
}<|MERGE_RESOLUTION|>--- conflicted
+++ resolved
@@ -14,11 +14,7 @@
 use strum_macros::EnumIter;
 
 #[pyclass(eq)]
-<<<<<<< HEAD
-#[derive(EnumIter, Debug, PartialEq, Serialize, Deserialize, Clone, Default)]
-=======
 #[derive(Debug, PartialEq, Serialize, Deserialize, Clone, Default, Eq, Hash)]
->>>>>>> a6883dd6
 pub enum DriftType {
     #[default]
     Spc,
