--- conflicted
+++ resolved
@@ -611,36 +611,4 @@
     pub fn is_empty(&self) -> bool {
         self.distributions.is_empty()
     }
-<<<<<<< HEAD
-=======
-}
-
-#[cfg(test)]
-mod tests {
-    use super::*;
-
-    #[test]
-    fn test_drift_config() {
-        let mut drift_config = PsiDriftConfig::new(
-            MISSING,
-            MISSING,
-            DEFAULT_VERSION,
-            PsiAlertConfig::default(),
-            None,
-            None,
-        )
-        .unwrap();
-        assert_eq!(drift_config.name, "__missing__");
-        assert_eq!(drift_config.space, "__missing__");
-        assert_eq!(drift_config.version, "0.0.0");
-        assert_eq!(drift_config.alert_config, PsiAlertConfig::default());
-
-        // update
-        drift_config
-            .update_config_args(None, Some("test".to_string()), None, None)
-            .unwrap();
-
-        assert_eq!(drift_config.name, "test");
-    }
->>>>>>> c1c1fc25
 }