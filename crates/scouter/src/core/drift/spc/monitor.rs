use crate::core::error::MonitorError;

use crate::core::drift::base::{
    CategoricalFeatureHelpers, RecordType, ServerRecord, ServerRecords,
};
use crate::core::drift::spc::types::{
    SpcDriftConfig, SpcDriftMap, SpcDriftProfile, SpcFeatureDrift, SpcFeatureDriftProfile,
    SpcServerRecord,
};
use crate::core::utils::FeatureMap;
use indicatif::ProgressBar;
use ndarray::prelude::*;
use ndarray::Axis;
use num_traits::{Float, FromPrimitive, Num};
use rayon::prelude::*;
use std::collections::HashMap;
use std::fmt::Debug;
pub struct SpcMonitor {}

impl CategoricalFeatureHelpers for SpcMonitor {}

impl SpcMonitor {
    pub fn new() -> Self {
        SpcMonitor {}
    }

    /// Compute c4 for control limits
    ///
    /// # Arguments
    ///
    /// * `number` - The sample size
    ///
    /// # Returns
    ///
    /// The c4 value
    fn compute_c4(&self, number: usize) -> f32 {
        //c4 is asymptotically equivalent to (4n-4)/(4n-3)
        let n = number as f32;
        let left = 4.0 * n - 4.0;
        let right = 4.0 * n - 3.0;
        left / right
    }

    /// Set the sample size based on the shape of the array
    ///
    /// # Arguments
    ///
    /// * `shape` - The shape of the array
    ///
    /// # Returns
    ///
    /// The sample size
    fn set_sample_size(&self, shape: usize) -> usize {
        if shape < 1000 {
            25
        } else if (1000..10000).contains(&shape) {
            100
        } else if (10000..100000).contains(&shape) {
            1000
        } else if (100000..1000000).contains(&shape) {
            10000
        } else if shape >= 1000000 {
            100000
        } else {
            25
        }
    }

    /// Compute the mean for a 2D array
    ///
    /// # Arguments
    ///
    /// * `x` - A 2D array of f64 values
    ///
    /// # Returns
    ///
    /// A 1D array of f64 values
    pub fn compute_array_mean<F>(&self, x: &ArrayView2<F>) -> Result<Array1<F>, MonitorError>
    where
        F: Float
            + Sync
            + FromPrimitive
            + Send
            + Num
            + Debug
            + num_traits::Zero
            + ndarray::ScalarOperand,
        F: Into<f64>,
    {
        x.mean_axis(Axis(0)).ok_or(MonitorError::ComputeError(
            "Failed to compute mean".to_string(),
        ))
    }

    // Computes control limits for a 2D array of data
    // Control limits are calculated as per NIST standards
    // https://www.itl.nist.gov/div898/handbook/pmc/section3/pmc32.htm
    //
    // # Arguments
    //
    // * `sample_size` - The sample size
    // * `sample_data` - A 2D array of f64 values
    // * `num_features` - The number of features
    // * `features` - A vector of feature names
    // * `drift_config` - A monitor config
    fn compute_control_limits<F>(
        &self,
        sample_size: usize,
        sample_data: &ArrayView2<F>,
        num_features: usize,
        features: &[String],
        drift_config: &SpcDriftConfig,
    ) -> Result<SpcDriftProfile, MonitorError>
    where
        F: FromPrimitive + Num + Clone + Float + Debug + Sync + Send + ndarray::ScalarOperand,

        F: Into<f64>,
    {
        let c4 = self.compute_c4(sample_size);
        let sample_mean = self.compute_array_mean(sample_data)?;

        let means = sample_mean.slice(s![0..num_features]);
        let stdev = sample_mean.slice(s![num_features..]);
        // calculate control limit arrays

        let base = &stdev / F::from(c4).unwrap();
        let one_sigma = &base * F::from(1.0).unwrap();
        let two_sigma = &base * F::from(2.0).unwrap();
        let three_sigma = &base * F::from(3.0).unwrap();

        // calculate control limits for each zone
        let one_lcl = &means - &one_sigma;
        let one_ucl = &means + &one_sigma;

        let two_lcl = &means - &two_sigma;
        let two_ucl = &means + &two_sigma;

        let three_lcl = &means - &three_sigma;
        let three_ucl = &means + &three_sigma;
        let center = &means;

        // create monitor profile
        let mut feat_profile = HashMap::new();

        for (i, feature) in features.iter().enumerate() {
            feat_profile.insert(
                feature.to_string(),
                SpcFeatureDriftProfile {
                    id: feature.to_string(),
                    center: center[i].into(),
                    one_ucl: one_ucl[i].into(),
                    one_lcl: one_lcl[i].into(),
                    two_ucl: two_ucl[i].into(),
                    two_lcl: two_lcl[i].into(),
                    three_ucl: three_ucl[i].into(),
                    three_lcl: three_lcl[i].into(),
                    timestamp: chrono::Utc::now().naive_utc(),
                },
            );
        }

        Ok(SpcDriftProfile::new(
            feat_profile,
            drift_config.clone(),
            None,
        ))
    }

    /// Create a 2D monitor profile
    ///
    /// # Arguments
    ///
    /// * `features` - A vector of feature names
    /// * `array` - A 2D array of f64 values
    ///
    /// # Returns
    ///
    /// A monitor profile
    pub fn create_2d_drift_profile<F>(
        &self,
        features: &[String],
        array: &ArrayView2<F>,
        drift_config: &SpcDriftConfig,
    ) -> Result<SpcDriftProfile, MonitorError>
    where
        F: Float
            + Sync
            + FromPrimitive
            + Send
            + Num
            + Debug
            + num_traits::Zero
            + ndarray::ScalarOperand,
        F: Into<f64>,
    {
        let shape = array.shape()[0];
        let num_features = features.len();
        let sample_size = self.set_sample_size(shape);

        let nbr_chunks = shape / sample_size;
        let pb = ProgressBar::new(nbr_chunks as u64);

        // iterate through each feature
        let sample_vec = array
            .axis_chunks_iter(Axis(0), sample_size)
            .into_par_iter()
            .map(|x| {
                let mean = x.mean_axis(Axis(0)).unwrap();
                let stddev = x.std_axis(Axis(0), F::from(1.0).unwrap());

                // append stddev to mean
                let combined = ndarray::concatenate![Axis(0), mean, stddev];
                //mean.remove_axis(Axis(1));
                pb.inc(1);

                combined.to_vec()
            })
            .collect::<Vec<_>>();

        // reshape vec to 2D array
        let sample_data =
            Array::from_shape_vec((sample_vec.len(), features.len() * 2), sample_vec.concat())
                .map_err(|e| MonitorError::ArrayError(e.to_string()))?;

        let drift_profile = self.compute_control_limits(
            sample_size,
            &sample_data.view(),
            num_features,
            features,
            drift_config,
        )?;

        Ok(drift_profile)
    }

    // Samples data for drift detection
    //
    // # Arguments
    //
    // * `array` - A 2D array of f64 values
    // * `sample_size` - The sample size
    // * `columns` - The number of columns
    //
    // # Returns
    // A 2D array of f64 values
    fn _sample_data<F>(
        &self,
        array: &ArrayView2<F>,
        sample_size: usize,
        columns: usize,
    ) -> Result<Array2<f64>, MonitorError>
    where
        F: Float
            + Sync
            + FromPrimitive
            + Send
            + Num
            + Debug
            + num_traits::Zero
            + ndarray::ScalarOperand,
        F: Into<f64>,
    {
        let sample_vec: Vec<Vec<f64>> = array
            .axis_chunks_iter(Axis(0), sample_size)
            .into_par_iter()
            .map(|x| {
                let mean = x.mean_axis(Axis(0)).unwrap();
                // convert to f64
                let mean = mean.mapv(|x| x.into());
                mean.to_vec()
            })
            .collect::<Vec<_>>();

        // reshape vec to 2D array
        let sample_data = Array::from_shape_vec((sample_vec.len(), columns), sample_vec.concat())
            .map_err(|e| MonitorError::ArrayError(e.to_string()))?;
        Ok(sample_data)
    }

    pub fn set_control_drift_value(
        &self,
        array: ArrayView1<f64>,
        num_features: usize,
        drift_profile: &SpcDriftProfile,
        features: &[String],
    ) -> Result<Vec<f64>, MonitorError> {
        let mut drift: Vec<f64> = vec![0.0; num_features];
        for (i, feature) in features.iter().enumerate() {
            // check if feature exists
            if !drift_profile.features.contains_key(feature) {
                continue;
            }

            let feature_profile = drift_profile
                .features
                .get(feature)
                .ok_or(MonitorError::MissingFeatureError(feature.to_string()))?;

            let value = array[i];

            if value > feature_profile.three_ucl {
                // insert into zero array
                drift[i] = 4.0;
            } else if value < feature_profile.three_lcl {
                drift[i] = -4.0;
            } else if value < feature_profile.three_ucl && value >= feature_profile.two_ucl {
                drift[i] = 3.0;
            } else if value < feature_profile.two_ucl && value >= feature_profile.one_ucl {
                drift[i] = 2.0;
            } else if value < feature_profile.one_ucl && value > feature_profile.center {
                drift[i] = 1.0;
            } else if value > feature_profile.three_lcl && value <= feature_profile.two_lcl {
                drift[i] = -3.0;
            } else if value > feature_profile.two_lcl && value <= feature_profile.one_lcl {
                drift[i] = -2.0;
            } else if value > feature_profile.one_lcl && value < feature_profile.center {
                drift[i] = -1.0;
            }
        }

        Ok(drift)
    }

    // Computes drift on a  2D array of data. Typically of n size >= sample_size
    //
    // # Arguments
    //
    // * `array` - A 2D array of f64 values
    // * `features` - A vector of feature names that is mapped to the array (order of features in the order in the array)
    // * `drift_profile` - A monitor profile
    //

    pub fn compute_drift<F>(
        &self,
        features: &[String],
        array: &ArrayView2<F>, // n x m data array (features and predictions)
        drift_profile: &SpcDriftProfile,
    ) -> Result<SpcDriftMap, MonitorError>
    where
        F: Float
            + Sync
            + FromPrimitive
            + Send
            + Num
            + Debug
            + num_traits::Zero
            + ndarray::ScalarOperand,
        F: Into<f64>,
    {
        let num_features = drift_profile.features.len();

        // iterate through each feature
        let sample_data = self
            ._sample_data(array, drift_profile.config.sample_size, num_features)
            .map_err(|e| MonitorError::SampleDataError(e.to_string()))?;

        // iterate through each row of samples
        let drift_array = sample_data
            .axis_iter(Axis(0))
            .into_par_iter()
            .map(|x| {
                // match AlertRules enum

                let drift = self
                    .set_control_drift_value(x, num_features, drift_profile, features)
                    .map_err(|e| MonitorError::CreateError(e.to_string()))?;

                Ok(drift)
            })
            .collect::<Result<Vec<_>, MonitorError>>()?;

        // check for errors

        // convert drift array to 2D array
        let drift_array =
            Array::from_shape_vec((drift_array.len(), num_features), drift_array.concat())
                .map_err(|e| MonitorError::ArrayError(e.to_string()))?;

        let mut drift_map = SpcDriftMap::new(
            drift_profile.config.name.clone(),
            drift_profile.config.repository.clone(),
            drift_profile.config.version.clone(),
        );

        for (i, feature) in features.iter().enumerate() {
            let drift = drift_array.column(i);
            let sample = sample_data.column(i);

            let feature_drift = SpcFeatureDrift {
                samples: sample.to_vec(),
                drift: drift.to_vec(),
            };

            drift_map.add_feature(feature.to_string(), feature_drift);
        }

        Ok(drift_map)
    }

    // Samples data for drift detection and returns a vector of DriftServerRecord to send to scouter server
    //
    // # Arguments
    //
    // * `array` - A 2D array of f64 values
    // * `features` - A vector of feature names that is mapped to the array (order of features in the order in the array)
    // * `drift_profile` - A monitor profile
    //
    pub fn sample_data<F>(
        &self,
        features: &[String],
        array: &ArrayView2<F>, // n x m data array (features and predictions)
        drift_profile: &SpcDriftProfile,
    ) -> Result<ServerRecords, MonitorError>
    where
        F: Float
            + Sync
            + FromPrimitive
            + Send
            + Num
            + Debug
            + num_traits::Zero
            + ndarray::ScalarOperand,
        F: Into<f64>,
    {
        let num_features = drift_profile.features.len();
        let created_at = chrono::Utc::now().naive_utc();

        // iterate through each feature
        let sample_data = self
            ._sample_data(array, drift_profile.config.sample_size, num_features)
            .map_err(|e| MonitorError::SampleDataError(e.to_string()))?; // n x m data array (features and predictions)

        let mut records = Vec::new();

        for (i, feature) in features.iter().enumerate() {
            let sample = sample_data.column(i);

            sample.iter().for_each(|value| {
                let record = SpcServerRecord {
                    created_at,
                    feature: feature.to_string(),
                    value: *value,
                    name: drift_profile.config.name.clone(),
                    repository: drift_profile.config.repository.clone(),
                    version: drift_profile.config.version.clone(),
                };

                records.push(ServerRecord::SPC { record });
            });
        }

        Ok(ServerRecords::new(records, RecordType::SPC))
    }

    pub fn calculate_drift_from_sample(
        &self,
        features: &[String],
        sample_array: &ArrayView2<f64>, // n x m data array (features and predictions)
        drift_profile: &SpcDriftProfile,
    ) -> Result<Array2<f64>, MonitorError> {
        // iterate through each row of samples
        let num_features = drift_profile.features.len();
        let drift_array = sample_array
            .axis_iter(Axis(0))
            .into_par_iter()
            .map(|x| {
                // match AlertRules enum

                let drift = self
                    .set_control_drift_value(x, num_features, drift_profile, features)
                    .map_err(|e| {
                        MonitorError::CreateError(format!(
                            "Failed to set control drift value: {:?}",
                            e
                        ))
                    })?;
                Ok(drift)
            })
            .collect::<Result<Vec<_>, MonitorError>>()?;

        // convert drift array to 2D array
        let drift_array =
            Array::from_shape_vec((drift_array.len(), num_features), drift_array.concat())
                .map_err(|e| MonitorError::ArrayError(e.to_string()))?;

        Ok(drift_array)
    }
<<<<<<< HEAD
=======

    pub fn convert_strings_to_ndarray_f32(
        &self,
        features: &Vec<String>,
        array: &[Vec<String>],
        feature_map: &FeatureMap,
    ) -> Result<Array2<f32>, MonitorError>
where {
        // check if features in feature_map.features.keys(). If any feature is not found, return error
        let features_not_exist = features
            .iter()
            .map(|x| feature_map.features.contains_key(x))
            .position(|x| !x);

        if features_not_exist.is_some() {
            return Err(MonitorError::MissingFeatureError(
                "Features provided do not exist in feature map".to_string(),
            ));
        }

        let data = features
            .par_iter()
            .enumerate()
            .map(|(i, feature)| {
                let map = feature_map.features.get(feature).unwrap();

                // attempt to set feature. If not found, set to missing
                let col = array[i]
                    .iter()
                    .map(|x| *map.get(x).unwrap_or(map.get("missing").unwrap()) as f32)
                    .collect::<Vec<_>>();

                col
            })
            .collect::<Vec<_>>();

        let data = Array::from_shape_vec((features.len(), array[0].len()), data.concat())
            .map_err(|e| MonitorError::ArrayError(e.to_string()))?;

        Ok(data.t().to_owned())
    }

    pub fn convert_strings_to_ndarray_f64(
        &self,
        features: &Vec<String>,
        array: &[Vec<String>],
        feature_map: &FeatureMap,
    ) -> Result<Array2<f64>, MonitorError>
where {
        // check if features in feature_map.features.keys(). If any feature is not found, return error
        let features_not_exist = features
            .iter()
            .map(|x| feature_map.features.contains_key(x))
            .position(|x| !x);

        if features_not_exist.is_some() {
            return Err(MonitorError::MissingFeatureError(
                "Features provided do not exist in feature map".to_string(),
            ));
        }
        let data = features
            .par_iter()
            .enumerate()
            .map(|(i, feature)| {
                let map = feature_map.features.get(feature).unwrap();

                // attempt to set feature. If not found, set to missing
                let col = array[i]
                    .iter()
                    .map(|x| *map.get(x).unwrap_or(map.get("missing").unwrap()) as f64)
                    .collect::<Vec<_>>();
                col
            })
            .collect::<Vec<_>>();

        let data = Array::from_shape_vec((features.len(), array[0].len()), data.concat())
            .map_err(|e| MonitorError::ArrayError(e.to_string()))?;

        Ok(data.t().to_owned())
    }
>>>>>>> 92e9a316
}

// convert drift array to 2D array

impl Default for SpcMonitor {
    fn default() -> Self {
        SpcMonitor::new()
    }
}

#[cfg(test)]
mod tests {

    // use crate::core::drift::base::DriftProfile;
    use crate::core::drift::base::ProfileBaseArgs;
    use crate::core::drift::base::{DriftProfile, DriftType};
    use crate::core::drift::spc::types::SpcAlertConfig;
    use crate::core::utils::create_feature_map;

    use super::*;
    use approx::relative_eq;
    use ndarray::Array;
    use ndarray_rand::rand_distr::Uniform;
    use ndarray_rand::RandomExt;
    #[test]
    fn test_create_2d_drift_profile_f32() {
        // create 2d array
        let array = Array::random((1030, 3), Uniform::new(0., 10.));

        // cast array to f32
        let array = array.mapv(|x| x as f32);

        let features = vec![
            "feature_1".to_string(),
            "feature_2".to_string(),
            "feature_3".to_string(),
        ];

        let alert_config = SpcAlertConfig::default();
        let monitor = SpcMonitor::new();
        let config = SpcDriftConfig::new(
            Some("name".to_string()),
            Some("repo".to_string()),
            None,
            None,
            None,
            None,
            None,
            Some(alert_config),
            None,
        );

        let profile = monitor
            .create_2d_drift_profile(&features, &array.view(), &config.unwrap())
            .unwrap();
        assert_eq!(profile.features.len(), 3);

        // test extra funcs that are used in python
        profile.__str__();
        let model_string = profile.model_dump_json();

        let mut loaded_profile = SpcDriftProfile::model_validate_json(model_string);
        assert_eq!(loaded_profile.features.len(), 3);

        // test update args
        loaded_profile
            .update_config_args(
                Some("updated".to_string()),
                Some("updated".to_string()),
                Some("1.0.0".to_string()),
                Some(loaded_profile.config.sample),
                Some(loaded_profile.config.sample_size),
                loaded_profile.config.feature_map.clone(),
                Some(loaded_profile.config.targets.clone()),
                Some(loaded_profile.config.alert_config.clone()),
            )
            .unwrap();

        assert_eq!(loaded_profile.config.name, "updated");
        assert_eq!(loaded_profile.config.repository, "updated");
        assert_eq!(loaded_profile.config.version, "1.0.0");
    }

    #[test]
    fn test_create_2d_drift_profile_f64() {
        // create 2d array
        let array = Array::random((1030, 3), Uniform::new(0., 10.));

        let features = vec![
            "feature_1".to_string(),
            "feature_2".to_string(),
            "feature_3".to_string(),
        ];

        let monitor = SpcMonitor::new();
        let alert_config = SpcAlertConfig::default();
        let config = SpcDriftConfig::new(
            Some("repo".to_string()),
            Some("name".to_string()),
            None,
            None,
            None,
            None,
            None,
            Some(alert_config),
            None,
        );

        let profile = monitor
            .create_2d_drift_profile(&features, &array.view(), &config.unwrap())
            .unwrap();
        assert_eq!(profile.features.len(), 3);

        let args = profile.get_base_args();
        assert_eq!(args.name, "name");
        assert_eq!(args.repository, "repo");
        assert_eq!(args.version, "0.1.0");
        assert_eq!(args.schedule, "0 0 0 * * *");

        let value = profile.to_value();

        // test DriftProfile
        let profile = DriftProfile::from_value(value, DriftType::SPC.value()).unwrap();
        let new_args = profile.get_base_args();

        assert_eq!(new_args, args);

        let profile_str = profile.to_value().to_string();
        DriftProfile::from_str(DriftType::SPC, profile_str).unwrap();
    }

    #[test]
    fn test_drift_detect_process() {
        // create 2d array
        let array = Array::random((1030, 3), Uniform::new(0., 10.));

        let features = vec![
            "feature_1".to_string(),
            "feature_2".to_string(),
            "feature_3".to_string(),
        ];
        let alert_config = SpcAlertConfig::default();
        let config = SpcDriftConfig::new(
            Some("name".to_string()),
            Some("repo".to_string()),
            None,
            None,
            None,
            None,
            None,
            Some(alert_config),
            None,
        );

        let monitor = SpcMonitor::new();

        let profile = monitor
            .create_2d_drift_profile(&features, &array.view(), &config.unwrap())
            .unwrap();
        assert_eq!(profile.features.len(), 3);

        // change first 100 rows to 100 at index 1
        let mut array = array.to_owned();
        array.slice_mut(s![0..200, 1]).fill(100.0);

        let drift_map = monitor
            .compute_drift(&features, &array.view(), &profile)
            .unwrap();

        // assert relative
        let feature_1 = drift_map.features.get("feature_2").unwrap();
        assert!(relative_eq!(feature_1.samples[0], 100.0, epsilon = 2.0));

        // convert profile to json and load it back
        let _ = drift_map.model_dump_json();

        // create server records
    }

    #[test]
    fn test_sample_data() {
        // create 2d array
        let array = Array::random((1030, 3), Uniform::new(0., 10.));

        let features = vec![
            "feature_1".to_string(),
            "feature_2".to_string(),
            "feature_3".to_string(),
        ];
        let alert_config = SpcAlertConfig::default();
        let config = SpcDriftConfig::new(
            Some("name".to_string()),
            Some("repo".to_string()),
            None,
            None,
            None,
            None,
            None,
            Some(alert_config),
            None,
        );

        let monitor = SpcMonitor::new();

        let profile = monitor
            .create_2d_drift_profile(&features, &array.view(), &config.unwrap())
            .unwrap();
        assert_eq!(profile.features.len(), 3);

        let server_records = monitor
            .sample_data(&features, &array.view(), &profile)
            .unwrap();

        assert_eq!(server_records.records.len(), 126);

        // create server records
    }

    #[test]
    fn test_calculate_drift_from_sample() {
        let array = Array::random((1030, 3), Uniform::new(0., 10.));

        let features = vec![
            "feature_1".to_string(),
            "feature_2".to_string(),
            "feature_3".to_string(),
        ];

        let alert_config = SpcAlertConfig::default();
        let config = SpcDriftConfig::new(
            Some("name".to_string()),
            Some("repo".to_string()),
            None,
            None,
            None,
            None,
            None,
            Some(alert_config),
            None,
        );

        let monitor = SpcMonitor::new();

        let profile = monitor
            .create_2d_drift_profile(&features, &array.view(), &config.unwrap())
            .unwrap();
        assert_eq!(profile.features.len(), 3);

        // change first 100 rows to 100 at index 1
        let mut array = array.to_owned();
        array.slice_mut(s![0..200, 1]).fill(100.0);

        let drift_array = monitor
            .calculate_drift_from_sample(&features, &array.view(), &profile)
            .unwrap();

        // assert relative
        let feature_1 = drift_array.column(1);
        assert!(relative_eq!(feature_1[0], 4.0, epsilon = 2.0));
    }
<<<<<<< HEAD
=======

    #[test]
    fn test_create_feature_map() {
        let string_vec = vec![
            vec![
                "a".to_string(),
                "b".to_string(),
                "c".to_string(),
                "d".to_string(),
                "e".to_string(),
            ],
            vec![
                "hello".to_string(),
                "blah".to_string(),
                "c".to_string(),
                "d".to_string(),
                "e".to_string(),
                "hello".to_string(),
                "blah".to_string(),
                "c".to_string(),
                "d".to_string(),
                "e".to_string(),
            ],
        ];

        let string_features = vec!["feature_1".to_string(), "feature_2".to_string()];

        let feature_map = create_feature_map(&string_features, &string_vec).unwrap();

        assert_eq!(feature_map.features.len(), 2);
        assert_eq!(feature_map.features.get("feature_2").unwrap().len(), 6);
    }

    #[test]
    fn test_create_array_from_string() {
        let string_vec = vec![
            vec![
                "a".to_string(),
                "b".to_string(),
                "c".to_string(),
                "d".to_string(),
                "e".to_string(),
            ],
            vec![
                "a".to_string(),
                "a".to_string(),
                "a".to_string(),
                "b".to_string(),
                "b".to_string(),
            ],
        ];

        let string_features = vec!["feature_1".to_string(), "feature_2".to_string()];

        let monitor = SpcMonitor::new();

        let feature_map = create_feature_map(&string_features, &string_vec).unwrap();

        assert_eq!(feature_map.features.len(), 2);

        let f32_array = monitor
            .convert_strings_to_ndarray_f32(&string_features, &string_vec, &feature_map)
            .unwrap();

        assert_eq!(f32_array.shape(), &[5, 2]);

        let f64_array = monitor
            .convert_strings_to_ndarray_f64(&string_features, &string_vec, &feature_map)
            .unwrap();

        assert_eq!(f64_array.shape(), &[5, 2]);
    }
>>>>>>> 92e9a316
}<|MERGE_RESOLUTION|>--- conflicted
+++ resolved
@@ -485,89 +485,6 @@
 
         Ok(drift_array)
     }
-<<<<<<< HEAD
-=======
-
-    pub fn convert_strings_to_ndarray_f32(
-        &self,
-        features: &Vec<String>,
-        array: &[Vec<String>],
-        feature_map: &FeatureMap,
-    ) -> Result<Array2<f32>, MonitorError>
-where {
-        // check if features in feature_map.features.keys(). If any feature is not found, return error
-        let features_not_exist = features
-            .iter()
-            .map(|x| feature_map.features.contains_key(x))
-            .position(|x| !x);
-
-        if features_not_exist.is_some() {
-            return Err(MonitorError::MissingFeatureError(
-                "Features provided do not exist in feature map".to_string(),
-            ));
-        }
-
-        let data = features
-            .par_iter()
-            .enumerate()
-            .map(|(i, feature)| {
-                let map = feature_map.features.get(feature).unwrap();
-
-                // attempt to set feature. If not found, set to missing
-                let col = array[i]
-                    .iter()
-                    .map(|x| *map.get(x).unwrap_or(map.get("missing").unwrap()) as f32)
-                    .collect::<Vec<_>>();
-
-                col
-            })
-            .collect::<Vec<_>>();
-
-        let data = Array::from_shape_vec((features.len(), array[0].len()), data.concat())
-            .map_err(|e| MonitorError::ArrayError(e.to_string()))?;
-
-        Ok(data.t().to_owned())
-    }
-
-    pub fn convert_strings_to_ndarray_f64(
-        &self,
-        features: &Vec<String>,
-        array: &[Vec<String>],
-        feature_map: &FeatureMap,
-    ) -> Result<Array2<f64>, MonitorError>
-where {
-        // check if features in feature_map.features.keys(). If any feature is not found, return error
-        let features_not_exist = features
-            .iter()
-            .map(|x| feature_map.features.contains_key(x))
-            .position(|x| !x);
-
-        if features_not_exist.is_some() {
-            return Err(MonitorError::MissingFeatureError(
-                "Features provided do not exist in feature map".to_string(),
-            ));
-        }
-        let data = features
-            .par_iter()
-            .enumerate()
-            .map(|(i, feature)| {
-                let map = feature_map.features.get(feature).unwrap();
-
-                // attempt to set feature. If not found, set to missing
-                let col = array[i]
-                    .iter()
-                    .map(|x| *map.get(x).unwrap_or(map.get("missing").unwrap()) as f64)
-                    .collect::<Vec<_>>();
-                col
-            })
-            .collect::<Vec<_>>();
-
-        let data = Array::from_shape_vec((features.len(), array[0].len()), data.concat())
-            .map_err(|e| MonitorError::ArrayError(e.to_string()))?;
-
-        Ok(data.t().to_owned())
-    }
->>>>>>> 92e9a316
 }
 
 // convert drift array to 2D array
@@ -828,79 +745,4 @@
         let feature_1 = drift_array.column(1);
         assert!(relative_eq!(feature_1[0], 4.0, epsilon = 2.0));
     }
-<<<<<<< HEAD
-=======
-
-    #[test]
-    fn test_create_feature_map() {
-        let string_vec = vec![
-            vec![
-                "a".to_string(),
-                "b".to_string(),
-                "c".to_string(),
-                "d".to_string(),
-                "e".to_string(),
-            ],
-            vec![
-                "hello".to_string(),
-                "blah".to_string(),
-                "c".to_string(),
-                "d".to_string(),
-                "e".to_string(),
-                "hello".to_string(),
-                "blah".to_string(),
-                "c".to_string(),
-                "d".to_string(),
-                "e".to_string(),
-            ],
-        ];
-
-        let string_features = vec!["feature_1".to_string(), "feature_2".to_string()];
-
-        let feature_map = create_feature_map(&string_features, &string_vec).unwrap();
-
-        assert_eq!(feature_map.features.len(), 2);
-        assert_eq!(feature_map.features.get("feature_2").unwrap().len(), 6);
-    }
-
-    #[test]
-    fn test_create_array_from_string() {
-        let string_vec = vec![
-            vec![
-                "a".to_string(),
-                "b".to_string(),
-                "c".to_string(),
-                "d".to_string(),
-                "e".to_string(),
-            ],
-            vec![
-                "a".to_string(),
-                "a".to_string(),
-                "a".to_string(),
-                "b".to_string(),
-                "b".to_string(),
-            ],
-        ];
-
-        let string_features = vec!["feature_1".to_string(), "feature_2".to_string()];
-
-        let monitor = SpcMonitor::new();
-
-        let feature_map = create_feature_map(&string_features, &string_vec).unwrap();
-
-        assert_eq!(feature_map.features.len(), 2);
-
-        let f32_array = monitor
-            .convert_strings_to_ndarray_f32(&string_features, &string_vec, &feature_map)
-            .unwrap();
-
-        assert_eq!(f32_array.shape(), &[5, 2]);
-
-        let f64_array = monitor
-            .convert_strings_to_ndarray_f64(&string_features, &string_vec, &feature_map)
-            .unwrap();
-
-        assert_eq!(f64_array.shape(), &[5, 2]);
-    }
->>>>>>> 92e9a316
 }