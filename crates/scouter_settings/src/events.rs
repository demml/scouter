use scouter_error::ConfigError;
use serde::Serialize;

#[derive(Clone, Serialize)]
pub struct KafkaSettings {
    pub brokers: String,
    pub num_workers: usize,
    pub topics: Vec<String>,
    pub group_id: String,
    pub username: Option<String>,
    pub password: Option<String>,
    pub security_protocol: String,
    pub sasl_mechanism: String,
    pub offset_reset: String,
    pub cert_location: Option<String>,
}

impl std::fmt::Debug for KafkaSettings {
    fn fmt(&self, f: &mut std::fmt::Formatter<'_>) -> std::fmt::Result {
        f.debug_struct("KafkaSettings")
            .field("brokers", &self.brokers)
            .field("num_workers", &self.num_workers)
            .field("topics", &self.topics)
            .field("group_id", &self.group_id)
            .field("username", &self.username)
            .field("password", &self.password.as_ref().map(|_| "***"))
            .field("security_protocol", &self.security_protocol)
            .field("offset_reset", &self.offset_reset)
            .field("sasl_mechanism", &self.sasl_mechanism)
            .finish()
    }
}

impl Default for KafkaSettings {
    fn default() -> Self {
        let brokers =
            std::env::var("KAFKA_BROKERS").unwrap_or_else(|_| "localhost:9092".to_string());

        let num_workers = std::env::var("KAFKA_WORKER_COUNT")
            .unwrap_or_else(|_| "3".to_string())
            .parse::<usize>()
            .map_err(|e| ConfigError::Error(format!("{:?}", e)))
            .unwrap();

        let topics = std::env::var("KAFKA_TOPIC")
            .unwrap_or_else(|_| "scouter_monitoring".to_string())
            .split(',')
            .map(|s| s.to_string())
            .collect();

        let group_id = std::env::var("KAFKA_GROUP").unwrap_or("scouter".to_string());
        let offset_reset = std::env::var("KAFKA_OFFSET_RESET")
            .unwrap_or_else(|_| "earliest".to_string())
            .to_string();
        let username: Option<String> = std::env::var("KAFKA_USERNAME").ok();
        let password: Option<String> = std::env::var("KAFKA_PASSWORD").ok();

        let security_protocol = std::env::var("KAFKA_SECURITY_PROTOCOL")
            .ok()
            .unwrap_or_else(|| "SASL_SSL".to_string());
        let sasl_mechanism = std::env::var("KAFKA_SASL_MECHANISM")
            .ok()
            .unwrap_or_else(|| "PLAIN".to_string());
        let cert_location = std::env::var("KAFKA_CERT_LOCATION").ok();

        Self {
            brokers,
            num_workers,
            topics,
            group_id,
            username,
            password,
            security_protocol,
            sasl_mechanism,
            offset_reset,
            cert_location,
        }
    }
}

#[derive(Debug, Clone, Serialize)]
pub struct RabbitMQSettings {
    pub num_consumers: usize,
    pub prefetch_count: u16,
    pub queue: String,
    pub consumer_tag: String,
    pub address: String,
}
impl Default for RabbitMQSettings {
    fn default() -> Self {
        let num_consumers = std::env::var("RABBITMQ_CONSUMER_COUNT")
            .unwrap_or_else(|_| "3".to_string())
            .parse::<usize>()
            .map_err(|e| ConfigError::Error(format!("{:?}", e)))
            .unwrap();

        let prefetch_count = std::env::var("RABBITMQ_PREFETCH_COUNT")
            .unwrap_or_else(|_| "10".to_string())
            .parse::<u16>()
            .map_err(|e| ConfigError::Error(format!("{:?}", e)))
            .unwrap();

        let address = std::env::var("RABBITMQ_ADDR")
            .unwrap_or_else(|_| "amqp://guest:guest@127.0.0.1:5672/%2f".to_string());

        let queue =
            std::env::var("RABBITMQ_QUEUE").unwrap_or_else(|_| "scouter_monitoring".to_string());

        let consumer_tag =
            std::env::var("RABBITMQ_CONSUMER_TAG").unwrap_or_else(|_| "scouter".to_string());

        Self {
            num_consumers,
            prefetch_count,
            queue,
            consumer_tag,
            address,
        }
    }
}

#[derive(Debug, Clone, Serialize)]
<<<<<<< HEAD
pub struct RedisSettings {
    pub num_consumers: usize,
    pub channel: String,
    pub address: String,
}

impl Default for RedisSettings {
    fn default() -> Self {
        let num_consumers = std::env::var("REDIS_CONSUMER_COUNT")
            .unwrap_or_else(|_| "3".to_string())
            .parse::<usize>()
            .map_err(|e| ConfigError::Error(format!("{:?}", e)))
            .unwrap();
        let channel =
            std::env::var("REDIS_CHANNEL").unwrap_or_else(|_| "scouter_monitoring".to_string());

        let address =
            std::env::var("REDIS_ADDR").unwrap_or_else(|_| "redis://127.0.0.1:6379".to_string());

        Self {
            num_consumers,
            channel,
            address,
        }
=======
pub struct HttpConsumerSettings {
    pub num_workers: usize,
}
impl Default for HttpConsumerSettings {
    fn default() -> Self {
        let num_workers = std::env::var("HTTP_CONSUMER_WORKER_COUNT")
            .unwrap_or_else(|_| "1".to_string())
            .parse::<usize>()
            .map_err(|e| ConfigError::Error(format!("{:?}", e)))
            .unwrap();

        Self { num_workers }
>>>>>>> d11f0ae4
    }
}<|MERGE_RESOLUTION|>--- conflicted
+++ resolved
@@ -120,7 +120,6 @@
 }
 
 #[derive(Debug, Clone, Serialize)]
-<<<<<<< HEAD
 pub struct RedisSettings {
     pub num_consumers: usize,
     pub channel: String,
@@ -145,7 +144,8 @@
             channel,
             address,
         }
-=======
+    }
+}
 pub struct HttpConsumerSettings {
     pub num_workers: usize,
 }
@@ -158,6 +158,5 @@
             .unwrap();
 
         Self { num_workers }
->>>>>>> d11f0ae4
     }
 }