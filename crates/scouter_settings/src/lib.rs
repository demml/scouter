--- conflicted
+++ resolved
@@ -1,8 +1,8 @@
 use base64::prelude::*;
 use scouter_error::ConfigError;
 use serde::Serialize;
-<<<<<<< HEAD
 use std::env;
+use std::path::PathBuf;
 use tracing::warn;
 
 fn generate_default_secret() -> String {
@@ -16,9 +16,6 @@
 
     BASE64_STANDARD.encode(key)
 }
-=======
-use std::path::PathBuf;
->>>>>>> 8b64fcb2
 
 #[derive(Debug, Clone, Serialize)]
 pub struct PollingSettings {
@@ -263,10 +260,8 @@
     pub database_settings: DatabaseSettings,
     pub kafka_settings: Option<KafkaSettings>,
     pub rabbitmq_settings: Option<RabbitMQSettings>,
-<<<<<<< HEAD
     pub auth_settings: AuthSettings,
     pub bootstrap_key: String,
-=======
     pub object_storage_settings: ObjectStorageSettings,
 }
 
@@ -308,7 +303,6 @@
             StorageType::Local
         }
     }
->>>>>>> 8b64fcb2
 }
 
 impl Default for ScouterServerConfig {
@@ -353,12 +347,9 @@
             database_settings: database,
             kafka_settings: kafka,
             rabbitmq_settings: rabbitmq,
-<<<<<<< HEAD
             auth_settings,
             bootstrap_key,
-=======
             object_storage_settings: ObjectStorageSettings::default(),
->>>>>>> 8b64fcb2
         }
     }
 }
