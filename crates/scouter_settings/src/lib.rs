use base64::prelude::*;
use scouter_types::StorageType;
use serde::Serialize;
use std::env;
use std::path::PathBuf;
use tracing::warn;

pub mod auth;
pub mod database;
pub mod events;
pub mod http;
pub mod polling;
pub mod storage;

pub use auth::AuthSettings;
pub use database::DatabaseSettings;
pub use events::{KafkaSettings, RabbitMQSettings};
pub use http::HTTPConfig;
pub use polling::PollingSettings;
pub use storage::ObjectStorageSettings;

fn generate_default_secret() -> String {
    // Creates a deterministic key for development purposes
    // Should be replaced with a proper secret in production
    let mut key = [0u8; 32];
    for (i, item) in key.iter_mut().enumerate() {
        // Different pattern than the JWT secret (reversed index)
        *item = (31 - i) as u8;
    }

<<<<<<< HEAD
#[derive(Debug, PartialEq, Clone, Serialize)]
pub enum StorageType {
    Google,
    Aws,
    Local,
    Azure,
}

#[derive(Debug, Clone, Serialize)]
pub struct ObjectStorageSettings {
    pub storage_uri: String,
    pub storage_type: StorageType,
    pub region: String,        // this is aws specific
    pub retention_period: i64, // in days
}

impl Default for ObjectStorageSettings {
    fn default() -> Self {
        let storage_uri = std::env::var("SCOUTER_STORAGE_URI")
            .unwrap_or_else(|_| "./scouter_storage".to_string());

        let storage_uri = ScouterServerConfig::set_storage_uri(storage_uri);
        let storage_type = ScouterServerConfig::get_storage_type(&storage_uri);
        let region = std::env::var("AWS_REGION").unwrap_or_else(|_| "us-east-1".to_string());

        // Default retention period is 30 days
        let retention_period = std::env::var("SCOUTER_RETENTION_PERIOD")
            .unwrap_or_else(|_| "30".to_string())
            .parse::<i64>()
            .map_err(|e| ConfigError::Error(format!("{:?}", e)))
            .unwrap();

        Self {
            storage_uri,
            storage_type,
            region,
            retention_period,
        }
    }
}

impl ObjectStorageSettings {
    pub fn storage_root(&self) -> String {
        match self.storage_type {
            StorageType::Google | StorageType::Aws | StorageType::Azure => {
                if let Some(stripped) = self.storage_uri.strip_prefix("gs://") {
                    stripped.to_string()
                } else if let Some(stripped) = self.storage_uri.strip_prefix("s3://") {
                    stripped.to_string()
                } else if let Some(stripped) = self.storage_uri.strip_prefix("az://") {
                    stripped.to_string()
                } else {
                    self.storage_uri.clone()
                }
            }
            StorageType::Local => {
                // For local storage, just return the path directly
                self.storage_uri.clone()
            }
        }
    }

    pub fn canonicalized_path(&self) -> String {
        // if registry is local canconicalize the path
        if self.storage_type == StorageType::Local {
            let path = PathBuf::from(&self.storage_uri);
            if path.exists() {
                path.canonicalize()
                    .unwrap_or_else(|_| path.clone())
                    .to_str()
                    .unwrap()
                    .to_string()
            } else {
                self.storage_uri.clone()
            }
        } else {
            self.storage_uri.clone()
        }
    }
=======
    BASE64_STANDARD.encode(key)
>>>>>>> a6883dd6
}

#[derive(Debug, Clone, Serialize)]
pub struct ScouterServerConfig {
    pub polling_settings: PollingSettings,
    pub database_settings: DatabaseSettings,
    pub kafka_settings: Option<KafkaSettings>,
    pub rabbitmq_settings: Option<RabbitMQSettings>,
    pub auth_settings: AuthSettings,
    pub bootstrap_key: String,
    pub object_storage_settings: ObjectStorageSettings,
}

impl ScouterServerConfig {
    pub fn set_storage_uri(storage_uri: String) -> String {
        if storage_uri.starts_with("gs://")
            || storage_uri.starts_with("s3://")
            || storage_uri.starts_with("az://")
        {
            storage_uri
        } else {
            // For local storage, use a directory relative to where the process is running
            let path = if storage_uri.starts_with("./") || storage_uri.starts_with("../") {
                PathBuf::from(&storage_uri)
            } else {
                // If it's not a relative path, make it one explicitly relative to current dir
                PathBuf::from("./").join(&storage_uri)
            };

            // Create directory if it doesn't exist
            if !path.exists() {
                std::fs::create_dir_all(&path).unwrap();
            }

            // Return path as string (not canonicalized)
            path.to_str().unwrap().to_string()
        }
    }

    fn get_storage_type(storage_uri: &str) -> StorageType {
        let storage_uri_lower = storage_uri.to_lowercase();
        if storage_uri_lower.starts_with("gs://") {
            StorageType::Google
        } else if storage_uri_lower.starts_with("s3://") {
            StorageType::Aws
        } else if storage_uri_lower.starts_with("az://") {
            StorageType::Azure
        } else {
            StorageType::Local
        }
    }
}

impl Default for ScouterServerConfig {
    fn default() -> Self {
        let polling = PollingSettings::default();
        let database = DatabaseSettings::default();
        let kafka = if std::env::var("KAFKA_BROKERS").is_ok() {
            Some(KafkaSettings::default())
        } else {
            None
        };

        let rabbitmq = if std::env::var("RABBITMQ_ADDR").is_ok() {
            Some(RabbitMQSettings::default())
        } else {
            None
        };

        let auth_settings = AuthSettings {
            jwt_secret: env::var("SCOUTER_ENCRYPT_SECRET").unwrap_or_else(|_| {
                warn!(
                    "Using default secret for encryption 
                        This is not recommended for production use."
                );
                generate_default_secret()
            }),
            refresh_secret: env::var("SCOUTER_REFRESH_SECRET").unwrap_or_else(|_| {
                warn!(
                    "Using default secret for refreshing. 
                        This is not recommended for production use."
                );

                generate_default_secret()
            }),
        };

        let bootstrap_key =
            env::var("SCOUTER_BOOTSTRAP_KEY").unwrap_or_else(|_| generate_default_secret());

        Self {
            polling_settings: polling,
            database_settings: database,
            kafka_settings: kafka,
            rabbitmq_settings: rabbitmq,
            auth_settings,
            bootstrap_key,
            object_storage_settings: ObjectStorageSettings::default(),
        }
    }
}

impl ScouterServerConfig {
    pub fn kafka_enabled(&self) -> bool {
        self.kafka_settings.is_some()
    }

    pub fn rabbitmq_enabled(&self) -> bool {
        self.rabbitmq_settings.is_some()
    }
}<|MERGE_RESOLUTION|>--- conflicted
+++ resolved
@@ -28,89 +28,7 @@
         *item = (31 - i) as u8;
     }
 
-<<<<<<< HEAD
-#[derive(Debug, PartialEq, Clone, Serialize)]
-pub enum StorageType {
-    Google,
-    Aws,
-    Local,
-    Azure,
-}
-
-#[derive(Debug, Clone, Serialize)]
-pub struct ObjectStorageSettings {
-    pub storage_uri: String,
-    pub storage_type: StorageType,
-    pub region: String,        // this is aws specific
-    pub retention_period: i64, // in days
-}
-
-impl Default for ObjectStorageSettings {
-    fn default() -> Self {
-        let storage_uri = std::env::var("SCOUTER_STORAGE_URI")
-            .unwrap_or_else(|_| "./scouter_storage".to_string());
-
-        let storage_uri = ScouterServerConfig::set_storage_uri(storage_uri);
-        let storage_type = ScouterServerConfig::get_storage_type(&storage_uri);
-        let region = std::env::var("AWS_REGION").unwrap_or_else(|_| "us-east-1".to_string());
-
-        // Default retention period is 30 days
-        let retention_period = std::env::var("SCOUTER_RETENTION_PERIOD")
-            .unwrap_or_else(|_| "30".to_string())
-            .parse::<i64>()
-            .map_err(|e| ConfigError::Error(format!("{:?}", e)))
-            .unwrap();
-
-        Self {
-            storage_uri,
-            storage_type,
-            region,
-            retention_period,
-        }
-    }
-}
-
-impl ObjectStorageSettings {
-    pub fn storage_root(&self) -> String {
-        match self.storage_type {
-            StorageType::Google | StorageType::Aws | StorageType::Azure => {
-                if let Some(stripped) = self.storage_uri.strip_prefix("gs://") {
-                    stripped.to_string()
-                } else if let Some(stripped) = self.storage_uri.strip_prefix("s3://") {
-                    stripped.to_string()
-                } else if let Some(stripped) = self.storage_uri.strip_prefix("az://") {
-                    stripped.to_string()
-                } else {
-                    self.storage_uri.clone()
-                }
-            }
-            StorageType::Local => {
-                // For local storage, just return the path directly
-                self.storage_uri.clone()
-            }
-        }
-    }
-
-    pub fn canonicalized_path(&self) -> String {
-        // if registry is local canconicalize the path
-        if self.storage_type == StorageType::Local {
-            let path = PathBuf::from(&self.storage_uri);
-            if path.exists() {
-                path.canonicalize()
-                    .unwrap_or_else(|_| path.clone())
-                    .to_str()
-                    .unwrap()
-                    .to_string()
-            } else {
-                self.storage_uri.clone()
-            }
-        } else {
-            self.storage_uri.clone()
-        }
-    }
-=======
     BASE64_STANDARD.encode(key)
->>>>>>> a6883dd6
 }
 
 #[derive(Debug, Clone, Serialize)]
