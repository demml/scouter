--- conflicted
+++ resolved
@@ -37,11 +37,8 @@
     pub database_settings: DatabaseSettings,
     pub kafka_settings: Option<KafkaSettings>,
     pub rabbitmq_settings: Option<RabbitMQSettings>,
-<<<<<<< HEAD
     pub redis_settings: Option<RedisSettings>,
-=======
     pub http_consumer_settings: HttpConsumerSettings,
->>>>>>> d11f0ae4
     pub auth_settings: AuthSettings,
     pub bootstrap_key: String,
     pub storage_settings: ObjectStorageSettings,
@@ -78,15 +75,12 @@
             None
         };
 
-<<<<<<< HEAD
         let redis = if std::env::var("REDIS_ADDR").is_ok() {
             Some(RedisSettings::default())
         } else {
             None
         };
-=======
         let http_consumer_settings = HttpConsumerSettings::default();
->>>>>>> d11f0ae4
 
         let auth_settings = AuthSettings {
             jwt_secret: env::var("SCOUTER_ENCRYPT_SECRET").unwrap_or_else(|_| {
