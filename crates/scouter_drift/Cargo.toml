[package]
name = "scouter-drift"
version = { workspace = true }
edition = { workspace = true }
repository = { workspace = true }

authors = [
  "Steven Forrester <sjforrester32@gmail.com>"
]

license = "MIT"
description = "Drift logic for Scouter"

[dependencies]
scouter-dispatch = { workspace = true }
scouter-settings = { workspace = true }
scouter-sql = { workspace = true, optional = true }
scouter-types = { workspace = true }

<<<<<<< HEAD
=======
cron = { workspace = true }
futures = { workspace = true }
>>>>>>> c1c1fc25
pyo3 = { workspace = true }
serde = { workspace = true }
itertools = { workspace = true }
rayon = { workspace = true }
chrono = { workspace = true }
num-traits = { workspace = true }
potato-head = { workspace = true }
serde_json = { workspace = true }
indicatif = { workspace = true }
ndarray = { workspace = true }
numpy = { workspace = true }
sqlx = { workspace = true, optional = true }
thiserror = { workspace = true }
tokio = { workspace = true }
tracing = { workspace = true }


[dev-dependencies]
approx = { workspace = true }
ndarray-rand = { workspace = true }
rusty-logging = { workspace = true }
potato-head = { workspace = true, features = ["mock"] }
scouter-settings = { workspace = true }


[features]
default = ["sql"]
sql = ["scouter-sql", "sqlx"]

[profile.release]
lto = "fat"
codegen-units = 1
strip = true<|MERGE_RESOLUTION|>--- conflicted
+++ resolved
@@ -17,11 +17,6 @@
 scouter-sql = { workspace = true, optional = true }
 scouter-types = { workspace = true }
 
-<<<<<<< HEAD
-=======
-cron = { workspace = true }
-futures = { workspace = true }
->>>>>>> c1c1fc25
 pyo3 = { workspace = true }
 serde = { workspace = true }
 itertools = { workspace = true }
