--- conflicted
+++ resolved
@@ -79,13 +79,12 @@
     #[error("Categorical feature specified in drift config: {0}, not present in data")]
     CategoricalFeatureMissingError(String),
 
-<<<<<<< HEAD
     #[error("Empty Array Detected: {0}")]
     EmptyArrayError(String),
 
     #[error("Failed to compute binning edges: {0}")]
     BinningError(String),
-=======
+
     #[error("Failed to deserialize: {0}")]
     SerdeJsonError(#[from] serde_json::Error),
 
@@ -106,7 +105,6 @@
 
     #[error("Failed to process LLM drift record: {0}")]
     LLMEvaluatorError(String),
->>>>>>> c1c1fc25
 }
 
 impl<'a> From<pyo3::DowncastError<'a, 'a>> for DriftError {
