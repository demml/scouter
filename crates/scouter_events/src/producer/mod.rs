<<<<<<< HEAD
pub mod kafka;
pub mod rabbitmq;
pub mod redis;

=======
>>>>>>> d11f0ae4
pub mod http;
pub mod kafka;
pub mod producer_enum;
pub mod rabbitmq;

pub use producer_enum::RustScouterProducer;<|MERGE_RESOLUTION|>--- conflicted
+++ resolved
@@ -1,13 +1,7 @@
-<<<<<<< HEAD
-pub mod kafka;
-pub mod rabbitmq;
-pub mod redis;
-
-=======
->>>>>>> d11f0ae4
 pub mod http;
 pub mod kafka;
 pub mod producer_enum;
 pub mod rabbitmq;
+pub mod redis;
 
 pub use producer_enum::RustScouterProducer;