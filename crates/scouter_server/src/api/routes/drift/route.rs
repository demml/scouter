--- conflicted
+++ resolved
@@ -213,7 +213,6 @@
 ) -> Result<impl IntoResponse, (StatusCode, Json<serde_json::Value>)> {
     debug!("Inserting drift record: {:?}", body);
 
-<<<<<<< HEAD
     if !perms.has_write_permission(&body.repository()) {
         return Err((
             StatusCode::FORBIDDEN,
@@ -221,8 +220,7 @@
         ));
     }
 
-    let inserted = match body.record_type {
-=======
+  
     let record_type = match body.record_type() {
         Ok(rt) => rt,
         Err(e) => {
@@ -238,7 +236,6 @@
     };
 
     let result = match record_type {
->>>>>>> 61b69fa8
         RecordType::Spc => insert_spc_drift(&body, &data.db).await,
         RecordType::Psi => insert_psi_drift(&body, &data.db).await,
         RecordType::Custom => insert_custom_drift(&body, &data.db).await,
