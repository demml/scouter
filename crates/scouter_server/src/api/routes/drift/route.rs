use crate::api::error::ServerError;
use crate::api::state::AppState;
use anyhow::{Context, Result};
use axum::{
    extract::{Query, State},
    http::StatusCode,
    routing::{get, post},
    Extension, Json, Router,
};
use scouter_auth::permission::UserPermissions;
use scouter_drift::psi::PsiDrifter;
use scouter_settings::ScouterServerConfig;
use scouter_sql::sql::traits::{CustomMetricSqlLogic, ProfileSqlLogic, SpcSqlLogic};
use scouter_sql::PostgresClient;
use scouter_types::{
    contracts::{DriftRequest, GetProfileRequest, ScouterResponse, ScouterServerError},
    error::RecordError,
};
use scouter_types::{
    custom::BinnedCustomMetrics,
    psi::{BinnedPsiFeatureMetrics, PsiDriftProfile},
    spc::SpcDriftFeatures,
    DriftType, ServerRecords,
};
use sqlx::{Pool, Postgres};
use std::panic::{catch_unwind, AssertUnwindSafe};
use std::sync::Arc;
use tracing::{debug, error, instrument};

#[instrument(skip_all)]
pub async fn get_spc_drift(
    State(data): State<Arc<AppState>>,
    Extension(perms): Extension<UserPermissions>,
    Query(params): Query<DriftRequest>,
) -> Result<Json<SpcDriftFeatures>, (StatusCode, Json<ScouterServerError>)> {
    // validate time window

    debug!("Querying drift records: {:?}", params);

    if !perms.has_read_permission() {
        return Err((
            StatusCode::FORBIDDEN,
            Json(ScouterServerError::permission_denied()),
        ));
    }

    let query_result = PostgresClient::get_binned_spc_drift_records(
        &data.db_pool,
        &params,
        &data.config.database_settings.retention_period,
        &data.config.storage_settings,
    )
    .await;

    match query_result {
        Ok(result) => Ok(Json(result)),
        Err(e) => {
            error!("Failed to query drift records: {:?}", e);
            Err((
                StatusCode::INTERNAL_SERVER_ERROR,
                Json(ScouterServerError::query_records_error(e)),
            ))
        }
    }
}

/// Common method used in both the get_psi_drift and get_psi_viz_drift routes
#[instrument(skip_all)]
async fn get_binned_psi_feature_metrics(
    params: &DriftRequest,
    db_pool: &Pool<Postgres>,
    config: &Arc<ScouterServerConfig>,
) -> Result<BinnedPsiFeatureMetrics, ServerError> {
    debug!("Querying drift records: {:?}", params);

    let profile_request = GetProfileRequest {
        name: params.name.clone(),
        space: params.space.clone(),
        version: params.version.clone(),
        drift_type: DriftType::Psi,
    };

    let value = PostgresClient::get_drift_profile(db_pool, &profile_request)
        .await
        .inspect_err(|e| {
            error!("Failed to get drift profile: {:?}", e);
        })?;

    let profile: PsiDriftProfile = match value {
        Some(profile) => serde_json::from_value(profile).unwrap(),
        None => {
            return Err(ServerError::NoProfileFoundError);
        }
    };

    let drifter = PsiDrifter::new(profile);
    Ok(drifter
        .get_binned_drift_map(
            params,
            db_pool,
            &config.database_settings.retention_period,
            &config.storage_settings,
        )
        .await
        .inspect_err(|e| {
            error!("Failed to get binned drift map: {:?}", e);
        })?)
}

/// This route is used to get the drift data for the PSI visualization
///
/// The route will both psi calculations for each feature and time interval as well as overall bin proportions
#[instrument(skip_all)]
pub async fn get_psi_drift(
    State(data): State<Arc<AppState>>,
    Query(params): Query<DriftRequest>,
    Extension(perms): Extension<UserPermissions>,
) -> Result<Json<BinnedPsiFeatureMetrics>, (StatusCode, Json<ScouterServerError>)> {
    //1. check for permissions
    if !perms.has_read_permission() {
        return Err((
            StatusCode::FORBIDDEN,
            Json(ScouterServerError::permission_denied()),
        ));
    }
    // validate time window
    debug!("Querying drift records: {:?}", params);
    let feature_metrics =
        get_binned_psi_feature_metrics(&params, &data.db_pool, &data.config).await;

    match feature_metrics {
        Ok(feature_metrics) => Ok(Json(feature_metrics)),
        Err(e) => {
            error!("Failed to query drift records: {:?}", e);

            Err((
                StatusCode::INTERNAL_SERVER_ERROR,
                Json(ScouterServerError::query_records_error(e)),
            ))
        }
    }
}

#[instrument(skip_all)]
pub async fn get_custom_drift(
    State(data): State<Arc<AppState>>,
    Query(params): Query<DriftRequest>,
    Extension(perms): Extension<UserPermissions>,
) -> Result<Json<BinnedCustomMetrics>, (StatusCode, Json<ScouterServerError>)> {
    // validate time window

    if !perms.has_read_permission() {
        return Err((
            StatusCode::FORBIDDEN,
            Json(ScouterServerError::permission_denied()),
        ));
    }

    let metrics = PostgresClient::get_binned_custom_drift_records(
        &data.db_pool,
        &params,
        &data.config.database_settings.retention_period,
        &data.config.storage_settings,
    )
    .await;

    match metrics {
        Ok(metrics) => Ok(Json(metrics)),
        Err(e) => {
            error!("Failed to query drift records: {:?}", e);

            Err((
                StatusCode::INTERNAL_SERVER_ERROR,
                Json(ScouterServerError::query_records_error(e)),
            ))
        }
    }
}

#[instrument(skip_all)]
<<<<<<< HEAD
async fn insert_spc_drift(
    records: &ServerRecords,
    db_pool: &Pool<Postgres>,
) -> Result<(), ServerError> {
    let records = records
        .to_spc_drift_records()
        .inspect_err(|e| error!("Failed to convert records to SPC drift records: {:?}", e))?;

    for record in records {
        PostgresClient::insert_spc_drift_record(db_pool, &record).await?;
    }

    Ok(())
}

#[instrument(skip_all)]
async fn insert_psi_drift(
    records: &ServerRecords,
    db_pool: &Pool<Postgres>,
) -> Result<(), ServerError> {
    let records = records
        .to_psi_drift_records()
        .inspect_err(|e| error!("Failed to convert records to PSI drift records: {:?}", e))?;

    for record in records {
        PostgresClient::insert_bin_counts(db_pool, &record).await?;
    }

    Ok(())
}

#[instrument(skip_all)]
async fn insert_custom_drift(
    records: &ServerRecords,
    db_pool: &Pool<Postgres>,
) -> Result<(), ServerError> {
    let records = records
        .to_custom_metric_drift_records()
        .inspect_err(|e| error!("Failed to convert records to custom drift records: {:?}", e))?;

    for record in records {
        PostgresClient::insert_custom_metric_value(db_pool, &record).await?;
    }

    Ok(())
}

#[instrument(skip_all)]
=======
>>>>>>> 229d2de0
pub async fn insert_drift(
    State(data): State<Arc<AppState>>,
    Extension(perms): Extension<UserPermissions>,
    Json(body): Json<ServerRecords>,
) -> Result<Json<ScouterResponse>, (StatusCode, Json<ScouterServerError>)> {
    if !perms.has_write_permission(&body.space()) {
        return Err((
            StatusCode::FORBIDDEN,
            Json(ScouterServerError::permission_denied()),
        ));
    }

<<<<<<< HEAD
    let record_type = match body.record_type() {
        Ok(rt) => rt,
        Err(e) => {
            error!("Invalid record type: {:?}", e);
            return Err((
                StatusCode::BAD_REQUEST,
                Json(ScouterServerError::new(format!(
                    "Invalid record type: {:?}",
                    e
                ))),
            ));
        }
    };

    let result = match record_type {
        RecordType::Spc => insert_spc_drift(&body, &data.db_pool).await,
        RecordType::Psi => insert_psi_drift(&body, &data.db_pool).await,
        RecordType::Custom => insert_custom_drift(&body, &data.db_pool).await,
        _ => Err(ServerError::RecordError(RecordError::InvalidDriftTypeError)),
    };

    match result {
        Ok(_) => Ok(Json(ScouterResponse::new(
            "success".to_string(),
            "Drift record inserted successfully".to_string(),
        ))),
        Err(e) => {
            error!("Failed to insert drift record: {:?}", e);
            Err((
                StatusCode::INTERNAL_SERVER_ERROR,
                Json(ScouterServerError::new(format!(
                    "Failed to insert drift record: {:?}",
                    e
                ))),
            ))
        }
=======
    match data.http_consumer_tx.send_async(body).await {
        Ok(_) => Ok(Json(ScouterResponse {
            status: "success".to_string(),
            message: "Drift records queued for processing".to_string(),
        })),
        Err(e) => Err((
            StatusCode::INTERNAL_SERVER_ERROR,
            Json(ScouterServerError::new(format!(
                "Failed to enqueue drift records: {:?}",
                e
            ))),
        )),
>>>>>>> 229d2de0
    }
}

pub async fn get_drift_router(prefix: &str) -> Result<Router<Arc<AppState>>> {
    let result = catch_unwind(AssertUnwindSafe(|| {
        Router::new()
            .route(&format!("{}/drift", prefix), post(insert_drift))
            .route(&format!("{}/drift/spc", prefix), get(get_spc_drift))
            .route(&format!("{}/drift/custom", prefix), get(get_custom_drift))
            .route(&format!("{}/drift/psi", prefix), get(get_psi_drift))
    }));

    match result {
        Ok(router) => Ok(router),
        Err(_) => {
            // panic
            Err(anyhow::anyhow!("Failed to create drift router"))
                .context("Panic occurred while creating the router")
        }
    }
}<|MERGE_RESOLUTION|>--- conflicted
+++ resolved
@@ -1,4 +1,3 @@
-use crate::api::error::ServerError;
 use crate::api::state::AppState;
 use anyhow::{Context, Result};
 use axum::{
@@ -8,14 +7,12 @@
     Extension, Json, Router,
 };
 use scouter_auth::permission::UserPermissions;
+use scouter_contracts::{DriftRequest, GetProfileRequest, ScouterResponse, ScouterServerError};
 use scouter_drift::psi::PsiDrifter;
+use scouter_error::ScouterError;
 use scouter_settings::ScouterServerConfig;
 use scouter_sql::sql::traits::{CustomMetricSqlLogic, ProfileSqlLogic, SpcSqlLogic};
 use scouter_sql::PostgresClient;
-use scouter_types::{
-    contracts::{DriftRequest, GetProfileRequest, ScouterResponse, ScouterServerError},
-    error::RecordError,
-};
 use scouter_types::{
     custom::BinnedCustomMetrics,
     psi::{BinnedPsiFeatureMetrics, PsiDriftProfile},
@@ -70,7 +67,7 @@
     params: &DriftRequest,
     db_pool: &Pool<Postgres>,
     config: &Arc<ScouterServerConfig>,
-) -> Result<BinnedPsiFeatureMetrics, ServerError> {
+) -> Result<BinnedPsiFeatureMetrics, ScouterError> {
     debug!("Querying drift records: {:?}", params);
 
     let profile_request = GetProfileRequest {
@@ -80,16 +77,12 @@
         drift_type: DriftType::Psi,
     };
 
-    let value = PostgresClient::get_drift_profile(db_pool, &profile_request)
-        .await
-        .inspect_err(|e| {
-            error!("Failed to get drift profile: {:?}", e);
-        })?;
+    let value = PostgresClient::get_drift_profile(db_pool, &profile_request).await?;
 
     let profile: PsiDriftProfile = match value {
         Some(profile) => serde_json::from_value(profile).unwrap(),
         None => {
-            return Err(ServerError::NoProfileFoundError);
+            return Err(ScouterError::Error("Failed to load profile".to_string()));
         }
     };
 
@@ -101,10 +94,7 @@
             &config.database_settings.retention_period,
             &config.storage_settings,
         )
-        .await
-        .inspect_err(|e| {
-            error!("Failed to get binned drift map: {:?}", e);
-        })?)
+        .await?)
 }
 
 /// This route is used to get the drift data for the PSI visualization
@@ -178,57 +168,6 @@
 }
 
 #[instrument(skip_all)]
-<<<<<<< HEAD
-async fn insert_spc_drift(
-    records: &ServerRecords,
-    db_pool: &Pool<Postgres>,
-) -> Result<(), ServerError> {
-    let records = records
-        .to_spc_drift_records()
-        .inspect_err(|e| error!("Failed to convert records to SPC drift records: {:?}", e))?;
-
-    for record in records {
-        PostgresClient::insert_spc_drift_record(db_pool, &record).await?;
-    }
-
-    Ok(())
-}
-
-#[instrument(skip_all)]
-async fn insert_psi_drift(
-    records: &ServerRecords,
-    db_pool: &Pool<Postgres>,
-) -> Result<(), ServerError> {
-    let records = records
-        .to_psi_drift_records()
-        .inspect_err(|e| error!("Failed to convert records to PSI drift records: {:?}", e))?;
-
-    for record in records {
-        PostgresClient::insert_bin_counts(db_pool, &record).await?;
-    }
-
-    Ok(())
-}
-
-#[instrument(skip_all)]
-async fn insert_custom_drift(
-    records: &ServerRecords,
-    db_pool: &Pool<Postgres>,
-) -> Result<(), ServerError> {
-    let records = records
-        .to_custom_metric_drift_records()
-        .inspect_err(|e| error!("Failed to convert records to custom drift records: {:?}", e))?;
-
-    for record in records {
-        PostgresClient::insert_custom_metric_value(db_pool, &record).await?;
-    }
-
-    Ok(())
-}
-
-#[instrument(skip_all)]
-=======
->>>>>>> 229d2de0
 pub async fn insert_drift(
     State(data): State<Arc<AppState>>,
     Extension(perms): Extension<UserPermissions>,
@@ -241,44 +180,6 @@
         ));
     }
 
-<<<<<<< HEAD
-    let record_type = match body.record_type() {
-        Ok(rt) => rt,
-        Err(e) => {
-            error!("Invalid record type: {:?}", e);
-            return Err((
-                StatusCode::BAD_REQUEST,
-                Json(ScouterServerError::new(format!(
-                    "Invalid record type: {:?}",
-                    e
-                ))),
-            ));
-        }
-    };
-
-    let result = match record_type {
-        RecordType::Spc => insert_spc_drift(&body, &data.db_pool).await,
-        RecordType::Psi => insert_psi_drift(&body, &data.db_pool).await,
-        RecordType::Custom => insert_custom_drift(&body, &data.db_pool).await,
-        _ => Err(ServerError::RecordError(RecordError::InvalidDriftTypeError)),
-    };
-
-    match result {
-        Ok(_) => Ok(Json(ScouterResponse::new(
-            "success".to_string(),
-            "Drift record inserted successfully".to_string(),
-        ))),
-        Err(e) => {
-            error!("Failed to insert drift record: {:?}", e);
-            Err((
-                StatusCode::INTERNAL_SERVER_ERROR,
-                Json(ScouterServerError::new(format!(
-                    "Failed to insert drift record: {:?}",
-                    e
-                ))),
-            ))
-        }
-=======
     match data.http_consumer_tx.send_async(body).await {
         Ok(_) => Ok(Json(ScouterResponse {
             status: "success".to_string(),
@@ -291,7 +192,6 @@
                 e
             ))),
         )),
->>>>>>> 229d2de0
     }
 }
 
