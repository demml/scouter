--- conflicted
+++ resolved
@@ -5,7 +5,6 @@
 import polars as pl
 import pytest
 from numpy.typing import NDArray
-<<<<<<< HEAD
 from scouter import (  # type: ignore
     Drifter,
     EqualWidthBinning,
@@ -13,9 +12,6 @@
     PsiDriftProfile,
     SquareRoot,
 )
-=======
-from scouter.drift import Drifter, PsiDriftConfig, PsiDriftProfile
->>>>>>> c1c1fc25
 
 
 def test_drift_f64(array: NDArray, psi_drift_config: PsiDriftConfig):
@@ -99,7 +95,9 @@
 
     drifter = Drifter()
 
-    profile: PsiDriftProfile = drifter.create_drift_profile(arrow_table, psi_drift_config_with_categorical_features)
+    profile: PsiDriftProfile = drifter.create_drift_profile(
+        arrow_table, psi_drift_config_with_categorical_features
+    )
     drift_map = drifter.compute_drift(arrow_table, profile)
 
     assert len(drift_map.features) == 6
@@ -143,7 +141,9 @@
     original_binning_strategy = profile.config.binning_strategy
 
     profile.update_config_args(
-        space="some_other_space", name="some_other_name", binning_strategy=EqualWidthBinning(method=SquareRoot())
+        space="some_other_space",
+        name="some_other_name",
+        binning_strategy=EqualWidthBinning(method=SquareRoot()),
     )
     assert profile.config.space != original_space
     assert profile.config.name != original_name
