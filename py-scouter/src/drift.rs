--- conflicted
+++ resolved
@@ -19,7 +19,6 @@
     m.add_class::<CustomMetric>()?;
     m.add_class::<CustomMetricDriftConfig>()?;
     m.add_class::<CustomDriftProfile>()?;
-<<<<<<< HEAD
     m.add_class::<QuantileBinning>()?;
     m.add_class::<EqualWidthBinning>()?;
     m.add_class::<Manual>()?;
@@ -30,7 +29,6 @@
     m.add_class::<Scott>()?;
     m.add_class::<TerrellScott>()?;
     m.add_class::<FreedmanDiaconis>()?;
-=======
 
     // LLM Drift
     m.add_class::<LLMDriftConfig>()?;
@@ -39,6 +37,5 @@
     m.add_class::<LLMDriftMap>()?;
     m.add_class::<LLMMetricRecord>()?;
 
->>>>>>> c1c1fc25
     Ok(())
 }