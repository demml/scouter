--- conflicted
+++ resolved
@@ -1,17 +1,15 @@
-<<<<<<< HEAD
-use numpy::{PyArray2};
-=======
 use ndarray_stats::MaybeNan;
 use num_traits::{Float, FromPrimitive, Num};
 use numpy::ndarray::ArrayView2;
 use numpy::ndarray::{concatenate, Axis};
 use numpy::PyArray2;
->>>>>>> 92e9a316
 use numpy::PyReadonlyArray2;
 use numpy::ToPyArray;
 use pyo3::exceptions::PyValueError;
 use pyo3::prelude::*;
 use scouter::core::drift::base::{CategoricalFeatureHelpers, ServerRecords};
+use scouter::core::drift::psi::monitor::PsiMonitor;
+use scouter::core::drift::psi::types::{PsiDriftConfig, PsiDriftMap, PsiDriftProfile};
 use scouter::core::drift::spc::alert::generate_alerts;
 use scouter::core::drift::spc::monitor::SpcMonitor;
 use scouter::core::drift::spc::types::{
@@ -25,24 +23,7 @@
 use scouter::core::stats::compute_feature_correlations;
 use scouter::core::utils::create_feature_map;
 use std::collections::BTreeMap;
-<<<<<<< HEAD
-use scouter::core::drift::psi::monitor::PsiMonitor;
-use scouter::core::drift::psi::types::{PsiDriftConfig, PsiDriftMap, PsiDriftProfile};
-
-fn create_string_profile(
-    string_array: Vec<Vec<String>>,
-    string_features: Vec<String>,
-) -> Result<Vec<FeatureProfile>, ScouterError> {
-    let string_profiler = StringProfiler::new();
-    let string_profile = string_profiler
-        .compute_2d_stats(&string_array, &string_features)
-        .map_err(|_e| ScouterError::StringProfileError(_e.to_string()))?;
-
-    Ok(string_profile)
-}
-=======
 use std::collections::HashMap;
->>>>>>> 92e9a316
 
 #[pyclass]
 pub struct ScouterProfiler {
@@ -312,7 +293,7 @@
                 .config
                 .feature_map
                 .ok_or(ScouterError::MissingFeatureMapError)
-                .unwrap()
+                .unwrap(),
         ) {
             Ok(array) => array,
             Err(_e) => {
@@ -379,7 +360,6 @@
                 }
             };
 
-
         let profile =
             match self
                 .monitor
@@ -563,14 +543,14 @@
 
         let array =
             match self
-                .monitor.convert_strings_to_ndarray_f32(&features, &array, &feature_map)
+                .monitor
+                .convert_strings_to_ndarray_f32(&features, &array, &feature_map)
             {
                 Ok(array) => array,
                 Err(_e) => {
                     return Err(PyValueError::new_err("Failed to create 2D monitor profile"));
                 }
             };
-
 
         let profile =
             match self
@@ -638,9 +618,7 @@
         let array = match self.monitor.convert_strings_to_ndarray_f32(
             &features,
             &array,
-            &drift_profile
-                .config
-                .feature_map
+            &drift_profile.config.feature_map,
         ) {
             Ok(array) => array,
             Err(_e) => {
@@ -663,9 +641,7 @@
         let array = match self.monitor.convert_strings_to_ndarray_f64(
             &features,
             &array,
-            &drift_profile
-                .config
-                .feature_map
+            &drift_profile.config.feature_map,
         ) {
             Ok(array) => array,
             Err(_e) => {
