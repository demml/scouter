--- conflicted
+++ resolved
@@ -33,7 +33,6 @@
 CustomMetric = drift.CustomMetric
 CustomDriftProfile = drift.CustomDriftProfile
 CustomMetricDriftConfig = drift.CustomMetricDriftConfig
-<<<<<<< HEAD
 QuantileBinning = drift.QuantileBinning
 EqualWidthBinning = drift.EqualWidthBinning
 Manual = drift.Manual
@@ -44,12 +43,10 @@
 Scott = drift.Scott
 TerrellScott = drift.TerrellScott
 FreedmanDiaconis = drift.FreedmanDiaconis
-=======
 LLMDriftMetric = drift.LLMDriftMetric
 LLMDriftConfig = drift.LLMDriftConfig
 LLMDriftProfile = drift.LLMDriftProfile
 
->>>>>>> c1c1fc25
 
 # Profile imports
 DataProfiler = profile.DataProfiler
@@ -127,7 +124,6 @@
     # Client - from Rust extension
     "HTTPConfig",
     "ScouterClient",
-<<<<<<< HEAD
     "QuantileBinning",
     "EqualWidthBinning",
     "Manual",
@@ -138,7 +134,6 @@
     "Scott",
     "TerrellScott",
     "FreedmanDiaconis",
-=======
     # Evaluate - from Python wrappers
     "LLMEvalMetric",
     "LLMEvalResults",
@@ -157,5 +152,4 @@
     "drift",
     "evaluate",
     "tracing",
->>>>>>> c1c1fc25
 ]