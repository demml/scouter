--- conflicted
+++ resolved
@@ -60,7 +60,6 @@
     # Client
     "HTTPConfig",
     "ScouterClient",
-<<<<<<< HEAD
     "QuantileBinning",
     "EqualWidthBinning",
     "Manual",
@@ -71,11 +70,9 @@
     "Scott",
     "TerrellScott",
     "FreedmanDiaconis",
-=======
     # Evaluate
     "LLMEvalMetric",
     "LLMEvalResults",
     "LLMEvalRecord",
     "evaluate_llm",
->>>>>>> c1c1fc25
 ]