[workspace]
resolver = "2"
members = [
  "crates/*",
  "py-scouter",
]
default-members = [
  "crates/*",
]

[workspace.package]
version = "0.4.5"
authors = [
      "Thorrester <support@demmlai.com>",
      "russellkemmit <support@demmlai.com>",
]
edition = "2021"
license = "MIT"
repository = "https://github.com/demml/scouter"


[workspace.dependencies]
scouter-auth = { path = "crates/scouter_auth" }
scouter-client = { path = "crates/scouter_client" }
scouter-contracts = { path = "crates/scouter_contracts" }
scouter-dispatch = { path = "crates/scouter_dispatch" }
scouter-drift = { path = "crates/scouter_drift", default-features = false }
scouter-error = { path = "crates/scouter_error" }
scouter-events = { path = "crates/scouter_events", default-features = false }
consumer-events = { path = "crates/consumer_events" }
scouter-observability = { path = "crates/scouter_observability" }
scouter-profile = { path = "crates/scouter_profile" }
scouter-server = { path = "crates/scouter_server" }
scouter-settings = { path = "crates/scouter_settings" }
scouter-dataframe = { path = "crates/scouter_dataframe" }
scouter-sql = { path = "crates/scouter_sql" }
scouter-types = { path = "crates/scouter_types" }

anyhow = "1.*"
axum = "0.*"
axum-extra = { version =  "0.*", features = ["cookie"] }
approx = "0.*"
arrow = { version = "*" } 
arrow-array = { version = "*" }
async-trait = "0.*"
base64 = "0.22.*"
chrono ={ version = "0.*", features = ["serde"] }
colored_json = "*"
cron = "0.*"
datafusion = { version = "*", features = ["parquet"] }

futures = "0.*"
include_dir = "0.*"
indicatif = "0.*"
itertools = "0.*"
jsonwebtoken = "9.*"
metrics = { version = "0.*", default-features = false }
metrics-exporter-prometheus = { version = "0.*", default-features = false }
mockito = "1.*"
ndarray = { version = "0.*", features = ["rayon"] }
ndarray-rand = "0.*"
ndarray-stats = "0.*"
noisy_float = "0.*"
numpy = "0.*"
num-traits = "0.*"
object_store = { version = "0.11.*", features = ["aws", "azure", "gcp" ] }
parquet = { version = "*", features = ["arrow"] }
password-auth = "1.*"
pyo3 = { version = ">=0.*, <1.0.0", features = ["chrono", "anyhow", "extension-module"] }
rand = "0.*"
rayon = "1.*"
reqwest = { version = "0.12.*", features = ["json", "multipart", "rustls-tls", "rustls-tls-native-roots", "blocking" ], default-features = false }
rusty-logging="0.*"
serde = { version = "1.*", features = ["derive"] }
serde_json = "1.*"
serde_qs = "0.*"
sqlx = { version = "0.*", features = [ "runtime-tokio", "tls-native-tls", "postgres", "chrono", "json"] }
<<<<<<< HEAD
strum = "0.*"
strum_macros = "0.*"

=======
>>>>>>> a6883dd6
tempfile = "3.*"
thiserror = "2.*"
time = "0.*"
tokio = { version = "1.*", features = ["rt", "rt-multi-thread", "macros", "signal"] }
tower-http = { version = "0.*", features = ["cors"] }
tracing = "0.*"
tracing-subscriber = {version = "0.*", features = ["json", "time"]}
url = "2.*"

# RabbitMQ dependencies
lapin = { version = "2.*" }


[profile.release]
lto = "fat"
codegen-units = 1
strip = true
opt-level = 3

[profile.release-no-lto]
inherits = "release"
lto = false<|MERGE_RESOLUTION|>--- conflicted
+++ resolved
@@ -75,12 +75,9 @@
 serde_json = "1.*"
 serde_qs = "0.*"
 sqlx = { version = "0.*", features = [ "runtime-tokio", "tls-native-tls", "postgres", "chrono", "json"] }
-<<<<<<< HEAD
 strum = "0.*"
 strum_macros = "0.*"
 
-=======
->>>>>>> a6883dd6
 tempfile = "3.*"
 thiserror = "2.*"
 time = "0.*"
