--- conflicted
+++ resolved
@@ -1,4 +1,3 @@
-<<<<<<< HEAD
 <h1 align="center">
   <br>
   <img src="https://github.com/demml/scouter/blob/main/images/scouter-logo.png?raw=true"  width="1181" alt="scouter logo"/>
@@ -8,9 +7,4 @@
 <h2 align="center">Data Profiling and Monitoring for Machine Learning</h2>
 
 
-## Coming Soon
-=======
-# Coming Soon
-
-## Data profiling and ML monitoring
->>>>>>> 6f035016
+## Coming Soon